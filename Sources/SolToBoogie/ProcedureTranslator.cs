﻿// Copyright (c) Microsoft Corporation. All rights reserved.
// Licensed under the MIT license.
namespace SolToBoogie
{
    using System;
    using System.Collections.Generic;
    using System.Diagnostics;
    using System.Globalization;
    using System.Numerics;
    using BoogieAST;
    using SolidityAST;

    public class ProcedureTranslator : BasicASTVisitor
    {
        private TranslatorContext context;

        // used to declare local vars in a Boogie implementation
        private Dictionary<string, List<BoogieVariable>> boogieToLocalVarsMap;

        // current Boogie procedure being translated to
        private string currentBoogieProc = null;

        // update in the visitor for contract definition
        private ContractDefinition currentContract = null;
        // update in the visitor for function definition
        private FunctionDefinition currentFunction = null;
        
        // store the Boogie call for modifier postlude
        private BoogieCallCmd currentPostlude = null;

        public ProcedureTranslator(TranslatorContext context)
        {
            this.context = context;
            boogieToLocalVarsMap = new Dictionary<string, List<BoogieVariable>>();
        }

        public override bool Visit(ContractDefinition node)
        {
            currentContract = node;

            // generate default empty constructor if there is no constructor explicitly defined
            if (!context.IsConstructorDefined(node))
            {
                GenerateDefaultConstructor(node);
            }

            foreach (ASTNode child in node.Nodes)
            {
                if (child is VariableDeclaration varDecl)
                {
                    TranslateStateVarDeclaration(varDecl);
                }
                else
                {
                    child.Accept(this);
                }
            }

            return false;
        }

        private void TranslateStateVarDeclaration(VariableDeclaration varDecl)
        {
            Debug.Assert(varDecl.StateVariable, $"{varDecl} is not a state variable");

            string name = TransUtils.GetCanonicalStateVariableName(varDecl, context);
            BoogieType type = TransUtils.GetBoogieTypeFromSolidityTypeName(varDecl.TypeName);
            BoogieMapType mapType = new BoogieMapType(BoogieType.Ref, type);

            if (varDecl.TypeName is Mapping)
            {
                context.Program.AddDeclaration(new BoogieGlobalVariable(new BoogieTypedIdent(name, mapType)));
            }
            else if (varDecl.TypeName is ArrayTypeName)
            {
                //array variables can be assigned
                context.Program.AddDeclaration(new BoogieGlobalVariable(new BoogieTypedIdent(name, mapType)));
            }
            else // other type of state variables
            {
                context.Program.AddDeclaration(new BoogieGlobalVariable(new BoogieTypedIdent(name, mapType)));
            }
        }

        public override bool Visit(EnumDefinition node)
        {
            // do nothing
            return false;
        }

        public override bool Visit(FunctionDefinition node)
        {
            Debug.Assert(node.IsConstructor || node.Modifiers.Count <= 1, "Multiple Modifiers are not supported yet");
            Debug.Assert(currentContract != null);

            currentFunction = node;

            // procedure name
            string procName = node.Name + "_" + currentContract.Name;

            if (node.IsConstructor)
            {
                procName += "_NoBaseCtor";
            }
            currentBoogieProc = procName;

            // input parameters
            List<BoogieVariable> inParams = TransUtils.GetInParams();
            // get all formal input parameters
            node.Parameters.Accept(this);
            inParams.AddRange(currentParamList);

            // output parameters
            node.ReturnParameters.Accept(this);
            List<BoogieVariable> outParams = currentParamList;

            // attributes
            List<BoogieAttribute> attributes = new List<BoogieAttribute>();
            if ((node.Visibility == EnumVisibility.PUBLIC || node.Visibility == EnumVisibility.EXTERNAL)
                && !node.IsConstructor)
            {
                attributes.Add(new BoogieAttribute("public"));
            }
            attributes.Add(new BoogieAttribute("inline", 10));

            BoogieProcedure procedure = new BoogieProcedure(procName, inParams, outParams, attributes);
            context.Program.AddDeclaration(procedure);

            // could be just a declaration
            if (!node.Implemented)
            {
                return false;
            }

            // local variables and function body
            boogieToLocalVarsMap[currentBoogieProc] = new List<BoogieVariable>();

            // TODO: each local array variable should be distinct and 0 initialized

<<<<<<< HEAD
=======
            BoogieStmtList procBody = TranslateStatement(node.Body);
>>>>>>> 01447b72

            BoogieStmtList procBody = new BoogieStmtList();

            if (node.Modifiers.Count == 1)
            {
                // insert call to modifier prelude
                if (context.ModifierToBoogiePreImpl.ContainsKey(node.Modifiers[0].ModifierName.Name))
                {
                    List<BoogieExpr> arguments = TransUtils.GetArguments();
                    string callee = node.Modifiers[0].ModifierName.ToString() + "_pre";
                    BoogieCallCmd callCmd = new BoogieCallCmd(callee, arguments, null);
                    procBody.AddStatement(callCmd);
                }

                // insert call to modifier postlude
                if (context.ModifierToBoogiePostImpl.ContainsKey(node.Modifiers[0].ModifierName.Name))
                {
                    List<BoogieExpr> arguments = TransUtils.GetArguments();
                    string callee = node.Modifiers[0].ModifierName.ToString() + "_post";
                    BoogieCallCmd callCmd = new BoogieCallCmd(callee, arguments, null);
                    currentPostlude = callCmd;
                }
            }

            procBody.AppendStmtList(TranslateStatement(node.Body));

            // add modifier postlude call if function body has no return
            if (currentPostlude != null)
            {
                procBody.AddStatement(currentPostlude);
                currentPostlude = null;
            }

            List<BoogieVariable> localVars = functionToLocalVarsMap[node];

            // initialization statements
            if (node.IsConstructor)
            {
                BoogieStmtList initStmts = GenerateInitializationStmts(currentContract);
                initStmts.AppendStmtList(procBody);
                procBody = initStmts;
            }

            List<BoogieVariable> localVars = boogieToLocalVarsMap[currentBoogieProc];

            BoogieImplementation impelementation = new BoogieImplementation(procName, inParams, outParams, localVars, procBody);
            context.Program.AddDeclaration(impelementation);

            // generate real constructors
            if (node.IsConstructor)
            {
                GenerateConstructorWithBaseCalls(node, inParams);
            }

            return false;
        }

        // generate the initialization statements for state variables
        // assume message sender is not null
        // assign null to other address variables
        private BoogieStmtList GenerateInitializationStmts(ContractDefinition contract)
        {
            BoogieStmtList stmtList = new BoogieStmtList();
            stmtList.AddStatement(new BoogieCommentCmd("start of initialization"));

            // assume msgsender_MSG != null;
            BoogieExpr assumeLhs = new BoogieIdentifierExpr("msgsender_MSG");
            BoogieExpr assumeExpr = new BoogieBinaryOperation(BoogieBinaryOperation.Opcode.NEQ, assumeLhs, new BoogieIdentifierExpr("null"));
            BoogieAssumeCmd assumeCmd = new BoogieAssumeCmd(assumeExpr);
            stmtList.AddStatement(assumeCmd);

            // assign null to other address variables
            foreach (VariableDeclaration varDecl in context.GetStateVarsByContract(contract))
            {
                if (varDecl.TypeName is ElementaryTypeName elementaryType)
                {
                    if (elementaryType.TypeDescriptions.TypeString.Equals("address"))
                    {
                        string varName = TransUtils.GetCanonicalStateVariableName(varDecl, context);
                        BoogieExpr lhs = new BoogieMapSelect(new BoogieIdentifierExpr(varName), new BoogieIdentifierExpr("this"));
                        BoogieAssignCmd assignCmd = new BoogieAssignCmd(lhs, new BoogieIdentifierExpr("null"));
                        stmtList.AddStatement(assignCmd);
                    }
                    else if (elementaryType.TypeDescriptions.TypeString.Equals("bool"))
                    {
                        string varName = TransUtils.GetCanonicalStateVariableName(varDecl, context);
                        BoogieExpr lhs = new BoogieMapSelect(new BoogieIdentifierExpr(varName), new BoogieIdentifierExpr("this"));
                        BoogieAssignCmd assignCmd = new BoogieAssignCmd(lhs, new BoogieLiteralExpr(false));
                        stmtList.AddStatement(assignCmd);
                    }
                    else if (elementaryType.TypeDescriptions.TypeString.Equals("string")) 
                    {
                        string x = "";
                        int hashCode = x.GetHashCode();
                        BigInteger num = new BigInteger(hashCode);
                        string varName = TransUtils.GetCanonicalStateVariableName(varDecl, context);
                        BoogieExpr lhs = new BoogieMapSelect(new BoogieIdentifierExpr(varName), new BoogieIdentifierExpr("this"));
                        BoogieAssignCmd assignCmd = new BoogieAssignCmd(lhs, new BoogieLiteralExpr(num));
                        stmtList.AddStatement(assignCmd);
                    }
                    else //it is integer valued
                    {
                        string varName = TransUtils.GetCanonicalStateVariableName(varDecl, context);
                        BoogieExpr lhs = new BoogieMapSelect(new BoogieIdentifierExpr(varName), new BoogieIdentifierExpr("this"));
                        BoogieAssignCmd assignCmd = new BoogieAssignCmd(lhs, new BoogieLiteralExpr(BigInteger.Zero));
                        stmtList.AddStatement(assignCmd);
                    }
                }
            }

            // false/0 initialize mappings
            foreach (VariableDeclaration varDecl in context.GetStateVarsByContract(contract))
            {
                if (varDecl.TypeName is Mapping mapping)
                {
                    BoogieMapSelect lhsMap = CreateDistinctArrayMappingAddress(stmtList, varDecl);

                    //nested arrays (only 1 level for now)
                    if (mapping.ValueType is ArrayTypeName array)
                    {
                        Console.WriteLine($"Warning: A mapping with nested array {varDecl.Name} of valuetype {mapping.ValueType.ToString()}");
                        stmtList.AddStatement(new BoogieCommentCmd($"Initialize length of 1-level nested array in {varDecl.Name}"));


                        // Issue with inferring Array[] expressions in GetBoogieTypesFromMapping (TODO: use GetBoogieTypesFromMapping after fix)
                        var mapKeyType = MapArrayHelper.InferExprTypeFromTypeString(mapping.KeyType.TypeDescriptions.ToString());
                        string mapName = MapArrayHelper.GetMemoryMapName(mapKeyType, BoogieType.Ref);
                        string varName = TransUtils.GetCanonicalStateVariableName(varDecl, context);
                        var varExpr = new BoogieIdentifierExpr(varName);
                        //lhs is Mem_t_ref[x[this]]
                        var lhs0 = new BoogieMapSelect(new BoogieIdentifierExpr(mapName),
                            new BoogieMapSelect(varExpr, new BoogieIdentifierExpr("this")));
                        var qVar1 = QVarGenerator.NewQVar(0, 0);
                        //lhs is Mem_t_ref[x[this]][i]
                        var lhs1 = new BoogieMapSelect(lhs0, qVar1);
                        //Length[Mem_t_ref[x[this]][i]] == 0
                        var bodyExpr = new BoogieBinaryOperation(
                            BoogieBinaryOperation.Opcode.EQ,
                            new BoogieMapSelect(new BoogieIdentifierExpr("Length"), lhs1),
                            new BoogieLiteralExpr(0));
                        var qExpr = new BoogieQuantifiedExpr(true, new List<BoogieIdentifierExpr>() { qVar1 }, new List<BoogieType>() { mapKeyType}, bodyExpr);
                        stmtList.AddStatement(new BoogieAssumeCmd(qExpr));

                        //Nested arrays are disjoint and disjoint from other addresses
                        BoogieExpr allocExpr = new BoogieMapSelect(new BoogieIdentifierExpr("Alloc"), lhs1);
                        var negAllocExpr = new BoogieUnaryOperation(BoogieUnaryOperation.Opcode.NOT, allocExpr);
                        var negAllocQExpr = new BoogieQuantifiedExpr(true, new List<BoogieIdentifierExpr>() { qVar1 }, new List<BoogieType>() { mapKeyType }, negAllocExpr);
                        //assume forall i !Alloc[M_t_ref[x[this]][i]]
                        stmtList.AddStatement(new BoogieAssumeCmd(negAllocQExpr));
                        //call HavocAllocMany()
                        stmtList.AddStatement(new BoogieCallCmd("HavocAllocMany", new List<BoogieExpr>(), new List<BoogieIdentifierExpr>()));
                        //assume forall i. Alloc[M_t_ref[x[this]][i]]
                        var allocQExpr = new BoogieQuantifiedExpr(true, new List<BoogieIdentifierExpr>() { qVar1 }, new List<BoogieType>() { mapKeyType }, allocExpr);
                        stmtList.AddStatement(new BoogieAssumeCmd(allocQExpr));

                        //Two different keys/indices within the same array are distinct
                        //forall i, j: i != j ==> M_t_ref[x[this]][i] != M_t_ref[x[this]][j]
                        var qVar2 = QVarGenerator.NewQVar(0, 1);
                        var lhs2 = new BoogieMapSelect(lhs0, qVar2);
                        var distinctQVars = new BoogieBinaryOperation(BoogieBinaryOperation.Opcode.EQ, qVar1, qVar2);
                        var distinctLhs = new BoogieBinaryOperation(BoogieBinaryOperation.Opcode.NEQ, lhs1, lhs2);
                        var neqExpr = new BoogieBinaryOperation(BoogieBinaryOperation.Opcode.OR, distinctQVars, distinctLhs);
                        var distinctQExpr = new BoogieQuantifiedExpr(true, new List<BoogieIdentifierExpr>() { qVar1, qVar2 }, new List<BoogieType>() { mapKeyType, mapKeyType }, neqExpr);
                        stmtList.AddStatement(new BoogieAssumeCmd(distinctQExpr));
                    }
                    else if (mapping.ValueType is UserDefinedTypeName userTypeName ||
                        mapping.ValueType.ToString().Equals("address"))
                    {
                        stmtList.AddStatement(new BoogieCommentCmd($"Initialize address/contract mapping {varDecl.Name}"));

                        BoogieType mapKeyType;
                        BoogieMapSelect lhs;
                        GetBoogieTypesFromMapping(varDecl, mapping, out mapKeyType, out lhs);
                        var qVar = QVarGenerator.NewQVar(0, 0);
                        var bodyExpr = new BoogieBinaryOperation(
                            BoogieBinaryOperation.Opcode.EQ,
                            new BoogieMapSelect(lhs, qVar),
                            new BoogieIdentifierExpr("null"));
                        var qExpr = new BoogieQuantifiedExpr(true, new List<BoogieIdentifierExpr>() { qVar }, new List<BoogieType>() { mapKeyType }, bodyExpr);
                        stmtList.AddStatement(new BoogieAssumeCmd(qExpr));
                    }
                    else if (mapping.ValueType.ToString().Equals("bool"))
                    {
                        stmtList.AddStatement(new BoogieCommentCmd($"Initialize Boolean mapping {varDecl.Name}"));

                        BoogieType mapKeyType;
                        BoogieMapSelect lhs;
                        GetBoogieTypesFromMapping(varDecl, mapping, out mapKeyType, out lhs);
                        var qVar = QVarGenerator.NewQVar(0, 0);
                        var bodyExpr = new BoogieUnaryOperation(BoogieUnaryOperation.Opcode.NOT, new BoogieMapSelect(lhs, qVar));
                        var qExpr = new BoogieQuantifiedExpr(true, new List<BoogieIdentifierExpr>() { qVar }, new List<BoogieType>() { mapKeyType }, bodyExpr);
                        stmtList.AddStatement(new BoogieAssumeCmd(qExpr));
                    }
                    // TODO: Cleanup, StartsWith("uint") can include uint[12] as well. 
                    else if (mapping.ValueType.ToString().StartsWith("uint") ||
                        mapping.ValueType.ToString().StartsWith("int"))
                    {
                        stmtList.AddStatement(new BoogieCommentCmd($"Initialize Integer mapping {varDecl.Name}"));

                        BoogieType mapKeyType;
                        BoogieMapSelect lhs;
                        GetBoogieTypesFromMapping(varDecl, mapping, out mapKeyType, out lhs);
                        var qVar = QVarGenerator.NewQVar(0, 0);
                        var bodyExpr = new BoogieBinaryOperation(
                            BoogieBinaryOperation.Opcode.EQ, 
                            new BoogieMapSelect(lhs, qVar),
                            new BoogieLiteralExpr(0));
                        var qExpr = new BoogieQuantifiedExpr(true, new List<BoogieIdentifierExpr>() { qVar }, new List<BoogieType>() { mapKeyType }, bodyExpr);
                        stmtList.AddStatement(new BoogieAssumeCmd(qExpr));
                    }
                    else
                    {
                        Console.WriteLine($"Warning: A mapping with complex value type {varDecl.Name} of valuetype {mapping.ValueType.ToString()}");
                    }

                }
                else if (varDecl.TypeName is ArrayTypeName array)
                {
                    BoogieMapSelect lhsMap = CreateDistinctArrayMappingAddress(stmtList, varDecl);

                    // lets also initialize the array Lengths (only for Arrays declared in this class)
                    var lengthMapSelect = new BoogieMapSelect(new BoogieIdentifierExpr("Length"), lhsMap);
                    var lengthExpr = array.Length == null ? new BoogieLiteralExpr(BigInteger.Zero) : TranslateExpr(array.Length);
                    // var lengthEqualsZero = new BoogieBinaryOperation(BoogieBinaryOperation.Opcode.EQ, lengthMapSelect, new BoogieLiteralExpr(0));
                    var lengthConstraint = new BoogieBinaryOperation(BoogieBinaryOperation.Opcode.EQ, lengthMapSelect, lengthExpr);
                    stmtList.AddStatement(new BoogieAssumeCmd(lengthConstraint));
                }
            }


            stmtList.AddStatement(new BoogieCommentCmd("end of initialization"));

            // TODO: add the initializations outside of constructors

            return stmtList;
        }

        private BoogieMapSelect CreateDistinctArrayMappingAddress(BoogieStmtList stmtList, VariableDeclaration varDecl)
        {
            // define a local variable to generate a fresh constant
            BoogieLocalVariable tmpVar = new BoogieLocalVariable(context.MakeFreshTypedIdent(BoogieType.Ref));
            boogieToLocalVarsMap[currentBoogieProc].Add(tmpVar);
            BoogieIdentifierExpr tmpVarIdentExpr = new BoogieIdentifierExpr(tmpVar.Name);

            stmtList.AddStatement(new BoogieCommentCmd($"Make array/mapping vars distinct for {varDecl.Name}"));
            var lhs = new BoogieIdentifierExpr(TransUtils.GetCanonicalStateVariableName(varDecl, context));
            var lhsMap = new BoogieMapSelect(lhs, new BoogieIdentifierExpr("this"));
            stmtList.AddStatement(new BoogieCallCmd(
                "FreshRefGenerator",
                new List<BoogieExpr>(),
                new List<BoogieIdentifierExpr>() {
                            tmpVarIdentExpr
                }
                ));

            stmtList.AddStatement(new BoogieAssignCmd(lhsMap, tmpVarIdentExpr));
            return lhsMap;
        }

        private void GetBoogieTypesFromMapping(VariableDeclaration varDecl, Mapping mapping, out BoogieType mapKeyType, out BoogieMapSelect lhs)
        {
            mapKeyType = MapArrayHelper.InferExprTypeFromTypeString(mapping.KeyType.TypeDescriptions.ToString());
            var mapValueTypeString = mapping.ValueType is UserDefinedTypeName ?
                ((UserDefinedTypeName)mapping.ValueType).TypeDescriptions.ToString() :
                mapping.ValueType.ToString();
            // needed as a mapping(int => contract A) only has "A" as the valueType.ToSTring()
            var mapValueType = MapArrayHelper.InferExprTypeFromTypeString(mapValueTypeString);
            string mapName = MapArrayHelper.GetMemoryMapName(mapKeyType, mapValueType);

            string varName = TransUtils.GetCanonicalStateVariableName(varDecl, context);
            var varExpr = new BoogieIdentifierExpr(varName);
            lhs = new BoogieMapSelect(new BoogieIdentifierExpr(mapName),
                new BoogieMapSelect(varExpr, new BoogieIdentifierExpr("this")));
        }

        // generate the default empty constructors, including an internal one without base ctors, and an actual one with base ctors
        private void GenerateDefaultConstructor(ContractDefinition contract)
        {
            // generate the internal one without base constructors
            string procName = contract.Name + "_" + contract.Name + "_NoBaseCtor";
<<<<<<< HEAD
            List<BoogieVariable> inParams = TransUtils.GetInParams();
=======
            currentBoogieProc = procName;
            if (!boogieToLocalVarsMap.ContainsKey(currentBoogieProc))
            {
                boogieToLocalVarsMap[currentBoogieProc] = new List<BoogieVariable>();
            }

            List<BoogieVariable> inParams = new List<BoogieVariable>()
            {
                new BoogieFormalParam(new BoogieTypedIdent("this", BoogieType.Ref)),
                new BoogieFormalParam(new BoogieTypedIdent("msgsender_MSG", BoogieType.Ref)),
                new BoogieFormalParam(new BoogieTypedIdent("msgvalue_MSG", BoogieType.Int)),
            };
>>>>>>> 01447b72
            List<BoogieVariable> outParams = new List<BoogieVariable>();
            List<BoogieAttribute> attributes = new List<BoogieAttribute>()
            {
                new BoogieAttribute("inline", 10),
            };
            BoogieProcedure procedure = new BoogieProcedure(procName, inParams, outParams, attributes);
            context.Program.AddDeclaration(procedure);

            BoogieStmtList procBody = GenerateInitializationStmts(contract);
            List<BoogieVariable> localVars = boogieToLocalVarsMap[currentBoogieProc];
            BoogieImplementation implementation = new BoogieImplementation(procName, inParams, outParams, localVars, procBody);
            context.Program.AddDeclaration(implementation);

            // generate the actual one with base constructors
            string ctorName = contract.Name + "_" + contract.Name;
            BoogieProcedure ctorWithBaseCalls = new BoogieProcedure(ctorName, inParams, outParams, attributes);
            context.Program.AddDeclaration(ctorWithBaseCalls);

            List<BoogieVariable> ctorLocalVars = new List<BoogieVariable>();
            BoogieStmtList ctorBody = new BoogieStmtList();

            List<int> baseContractIds = new List<int>(contract.LinearizedBaseContracts);
            baseContractIds.Reverse();
            foreach (int id in baseContractIds)
            {
                ContractDefinition baseContract = context.GetASTNodeById(id) as ContractDefinition;
                Debug.Assert(baseContract != null);

                string callee = TransUtils.GetCanonicalConstructorName(baseContract) + "_NoBaseCtor";
                List<BoogieExpr> inputs = new List<BoogieExpr>();
                List<BoogieIdentifierExpr> outputs = new List<BoogieIdentifierExpr>();

                InheritanceSpecifier inheritanceSpecifier = GetInheritanceSpecifierOfBase(contract, baseContract);
                if (inheritanceSpecifier != null)
                {
                    inputs.Add(new BoogieIdentifierExpr("this"));
                    inputs.Add(new BoogieIdentifierExpr("msgsender_MSG"));
                    inputs.Add(new BoogieIdentifierExpr("msgvalue_MSG"));
                    foreach (Expression argument in inheritanceSpecifier.Arguments)
                    {
                        inputs.Add(TranslateExpr(argument));
                    }
                }
                else // no argument for this base constructor
                {
                    foreach (BoogieVariable param in inParams)
                    {
                        inputs.Add(new BoogieIdentifierExpr(param.TypedIdent.Name));
                    }
                }
                BoogieCallCmd callCmd = new BoogieCallCmd(callee, inputs, outputs);
                ctorBody.AddStatement(callCmd);
            }
            BoogieImplementation ctorImpl = new BoogieImplementation(ctorName, inParams, outParams, ctorLocalVars, ctorBody);
            context.Program.AddDeclaration(ctorImpl);
        }

        // generate actual constructor procedures that invoke constructors without base in linearized order
        private void GenerateConstructorWithBaseCalls(FunctionDefinition ctor, List<BoogieVariable> inParams)
        {
            Debug.Assert(ctor.IsConstructor, $"{ctor.Name} is not a constructor");

            ContractDefinition contract = context.GetContractByFunction(ctor);
            string procName = contract.Name + "_" + contract.Name;
            // no output params for constructor
            List<BoogieVariable> outParams = new List<BoogieVariable>();
            List<BoogieAttribute> attributes = new List<BoogieAttribute>()
            {
                new BoogieAttribute("constructor"),
                new BoogieAttribute("public"),
                new BoogieAttribute("inline", 10),
            };

            BoogieProcedure procedure = new BoogieProcedure(procName, inParams, outParams, attributes);
            context.Program.AddDeclaration(procedure);

            // no local variables for constructor
            List<BoogieVariable> localVars = new List<BoogieVariable>();
            BoogieStmtList ctorBody = new BoogieStmtList();

            List<int> baseContractIds = new List<int>(contract.LinearizedBaseContracts);
            baseContractIds.Reverse();
            foreach (int id in baseContractIds)
            {
                ContractDefinition baseContract = context.GetASTNodeById(id) as ContractDefinition;
                Debug.Assert(baseContract != null);

                string callee = TransUtils.GetCanonicalConstructorName(baseContract) + "_NoBaseCtor";
                List<BoogieExpr> inputs = new List<BoogieExpr>();
                List<BoogieIdentifierExpr> outputs = new List<BoogieIdentifierExpr>();

                InheritanceSpecifier inheritanceSpecifier = GetInheritanceSpecifierOfBase(contract, baseContract);
                ModifierInvocation modifierInvocation = GetModifierInvocationOfBase(ctor, baseContract);
                if (inheritanceSpecifier != null)
                {
                    inputs.Add(new BoogieIdentifierExpr("this"));
                    inputs.Add(new BoogieIdentifierExpr("msgsender_MSG"));
                    inputs.Add(new BoogieIdentifierExpr("msgvalue_MSG"));
                    foreach (Expression argument in inheritanceSpecifier.Arguments)
                    {
                        inputs.Add(TranslateExpr(argument));
                    }
                }
                else if (modifierInvocation != null)
                {
                    inputs.Add(new BoogieIdentifierExpr("this"));
                    inputs.Add(new BoogieIdentifierExpr("msgsender_MSG"));
                    inputs.Add(new BoogieIdentifierExpr("msgvalue_MSG"));
                    foreach (Expression argument in modifierInvocation.Arguments)
                    {
                        inputs.Add(TranslateExpr(argument));
                    }
                }
                else // no argument for this base constructor
                {
                    foreach (BoogieVariable param in inParams)
                    {
                        inputs.Add(new BoogieIdentifierExpr(param.TypedIdent.Name));
                    }
                }
                BoogieCallCmd callCmd = new BoogieCallCmd(callee, inputs, outputs);
                ctorBody.AddStatement(callCmd);
            }

            BoogieImplementation implementation = new BoogieImplementation(procName, inParams, outParams, localVars, ctorBody);
            context.Program.AddDeclaration(implementation);
        }

        // get the inheritance specifier of `baseContract' in contract definition `contract' if it specifies arguments
        // return null if there is no matching inheritance specifier
        // NOTE: two inheritance specifiers having the same name leads to a compile error
        private InheritanceSpecifier GetInheritanceSpecifierOfBase(ContractDefinition contract, ContractDefinition baseContract)
        {
            foreach (InheritanceSpecifier inheritanceSpecifier in contract.BaseContracts)
            {
                if (inheritanceSpecifier.Arguments != null && inheritanceSpecifier.BaseName.Name.Equals(baseContract.Name))
                {
                    return inheritanceSpecifier;
                }
            }
            return null;
        }

        // get the modifier invocation of `baseContract' in constructor `ctor'
        // return null if there is no matching modifier
        // NOTE: two constructor modifiers having the same name leads to a compile error
        private ModifierInvocation GetModifierInvocationOfBase(FunctionDefinition ctor, ContractDefinition baseContract)
        {
            foreach (ModifierInvocation modifierInvocation in ctor.Modifiers)
            {
                int id = modifierInvocation.ModifierName.ReferencedDeclaration;
                if (context.GetASTNodeById(id) is ContractDefinition contractDef)
                {
                    if (contractDef == baseContract)
                    {
                        return modifierInvocation;
                    }
                }
            }
            return null;
        }

        // updated in the visitor of parameter list
        private List<BoogieVariable> currentParamList;

        public override bool Visit(ParameterList node)
        {
            currentParamList = new List<BoogieVariable>();
            foreach (VariableDeclaration parameter in node.Parameters)
            {
                string name = null;
                if (String.IsNullOrEmpty(parameter.Name))
                {
                    name = "__ret";
                }
                else
                {
                    name = TransUtils.GetCanonicalLocalVariableName(parameter);
                }
                BoogieType type = TransUtils.GetBoogieTypeFromSolidityTypeName(parameter.TypeName);
                currentParamList.Add(new BoogieFormalParam(new BoogieTypedIdent(name, type)));
            }
            return false;
        }

        // update in the visitor of different statements
        private BoogieStmtList currentStmtList;
        private BoogieStmtList currentAuxStmtList; //these are statements generated due to nested calls etc.

        public BoogieStmtList TranslateStatement(Statement node)
        {
            currentStmtList = null;
            currentAuxStmtList = null;
            node.Accept(this);
            Debug.Assert(currentStmtList != null);

            // add source file path and line number
            BoogieAssertCmd annotationCmd = TransUtils.GenerateSourceInfoAnnotation(node, context);
            BoogieStmtList annotatedStmtList = BoogieStmtList.MakeSingletonStmtList(annotationCmd);
            if (currentAuxStmtList != null)
            {
                annotatedStmtList.AppendStmtList(currentAuxStmtList);
                currentAuxStmtList = null;
            }
            annotatedStmtList.AppendStmtList(currentStmtList);
            currentStmtList = annotatedStmtList;

            return currentStmtList;
        }

        public override bool Visit(Block node)
        {
            BoogieStmtList block = new BoogieStmtList();
            foreach (Statement statement in node.Statements)
            {
                BoogieStmtList stmtList = TranslateStatement(statement);
                block.AppendStmtList(stmtList);
            }

            currentStmtList = block;
            return false;
        }

        public override bool Visit(PlaceholderStatement node)
        {
            currentStmtList = new BoogieStmtList();
            return false;
        }

        public override bool Visit(VariableDeclarationStatement node)
        {
            foreach (VariableDeclaration varDecl in node.Declarations)
            {
                string name = TransUtils.GetCanonicalLocalVariableName(varDecl);
                BoogieType type = TransUtils.GetBoogieTypeFromSolidityTypeName(varDecl.TypeName);
                boogieToLocalVarsMap[currentBoogieProc].Add(new BoogieLocalVariable(new BoogieTypedIdent(name, type)));
            }

            // handle the initial value of variable declaration
            if (node.InitialValue != null)
            {
                Debug.Assert(node.Declarations.Count == 1, "Invalid multiple variable declarations");

                // de-sugar to variable declaration and an assignment
                VariableDeclaration varDecl = node.Declarations[0];

                Identifier identifier = new Identifier();
                identifier.Name = varDecl.Name;
                identifier.ReferencedDeclaration = varDecl.Id;

                Assignment assignment = new Assignment();
                assignment.LeftHandSide = identifier;
                assignment.Operator = "=";
                assignment.RightHandSide = node.InitialValue;

                // call the visitor for assignments
                assignment.Accept(this);
            }
            else
            {
                // havoc the declared variables
                List<BoogieIdentifierExpr> varsToHavoc = new List<BoogieIdentifierExpr>();
                foreach (VariableDeclaration varDecl in node.Declarations)
                {
                    string varIdent = TransUtils.GetCanonicalLocalVariableName(varDecl);
                    varsToHavoc.Add(new BoogieIdentifierExpr(varIdent));
                }
                BoogieHavocCmd havocCmd = new BoogieHavocCmd(varsToHavoc);
                currentStmtList = BoogieStmtList.MakeSingletonStmtList(havocCmd);
            }
            return false;
        }

        public override bool Visit(Assignment node)
        {
            BoogieExpr lhs = TranslateExpr(node.LeftHandSide);
         
            if (node.RightHandSide is FunctionCall funcCall)
            {
                if (funcCall.Expression is NewExpression)
                {
                    // assume the new expression is used as: obj = new Class(args);
                    currentStmtList = TranslateNewStatement(funcCall, lhs);
                }
                else if (IsKeccakFunc(funcCall))
                {
                    currentStmtList = TranslateKeccakFuncCall(funcCall.Arguments[0], lhs);
                }
                else if (IsTypeCast(funcCall))
                {
                    // assume the type cast is used as: obj = C(var);
                    currentStmtList = TranslateTypeCast(funcCall, lhs);
                }
                else // normal function calls
                {
                    // assume it is used as: x = foo(args);
                    // Debug.Assert(lhs is BoogieIdentifierExpr, $"LHS is not identifier: {node.LeftHandSide}");

                    List<BoogieIdentifierExpr> outParams = new List<BoogieIdentifierExpr>();
                    outParams.Add(lhs as BoogieIdentifierExpr);

                    TranslateFunctionCalls(funcCall, outParams);
                }
            }
            else
            {
                BoogieExpr rhs = TranslateExpr(node.RightHandSide);
                BoogieStmtList stmtList = new BoogieStmtList();
                switch (node.Operator)
                {
                    case "=":
                        stmtList.AddStatement(new BoogieAssignCmd(lhs, rhs));
                        break;
                    case "+=":
                        stmtList.AddStatement(new BoogieAssignCmd(lhs, new BoogieBinaryOperation(BoogieBinaryOperation.Opcode.ADD, lhs, rhs)));
                        break;
                    case "-=":
                        stmtList.AddStatement(new BoogieAssignCmd(lhs, new BoogieBinaryOperation(BoogieBinaryOperation.Opcode.SUB, lhs, rhs)));
                        break;
                    case "*=":
                        stmtList.AddStatement(new BoogieAssignCmd(lhs, new BoogieBinaryOperation(BoogieBinaryOperation.Opcode.MUL, lhs, rhs)));
                        break;
                    case "/=":
                        stmtList.AddStatement(new BoogieAssignCmd(lhs, new BoogieBinaryOperation(BoogieBinaryOperation.Opcode.DIV, lhs, rhs)));
                        break;
                    default:
                        throw new SystemException($"Unknown assignment operator: {node.Operator}");
                }
                currentStmtList = stmtList;
            }

            var lhsType = node.LeftHandSide.TypeDescriptions != null ?
                node.LeftHandSide.TypeDescriptions :
                (node.RightHandSide.TypeDescriptions != null ?
                    node.RightHandSide.TypeDescriptions : null);

            if (lhsType != null)
            {
                //REFACTOR!
                if (lhsType.TypeString.StartsWith("uint") || lhsType.TypeString.StartsWith("int") || lhsType.TypeString.StartsWith("string ") || lhsType.TypeString.StartsWith("bytes"))
                {
                    var callCmd = new BoogieCallCmd("boogie_si_record_sol2Bpl_int", new List<BoogieExpr>() { lhs }, new List<BoogieIdentifierExpr>());
                    callCmd.Attributes = new List<BoogieAttribute>();
                    callCmd.Attributes.Add(new BoogieAttribute("cexpr", $"\"{node.LeftHandSide.ToString()}\""));
                    currentStmtList.AddStatement(callCmd);
                }
                if (lhsType.TypeString.Equals("address"))
                {
                    var callCmd = new BoogieCallCmd("boogie_si_record_sol2Bpl_ref", new List<BoogieExpr>() { lhs }, new List<BoogieIdentifierExpr>());
                    callCmd.Attributes = new List<BoogieAttribute>();
                    callCmd.Attributes.Add(new BoogieAttribute("cexpr", $"\"{node.LeftHandSide.ToString()}\""));
                    currentStmtList.AddStatement(callCmd);
                }
                if (lhsType.TypeString.Equals("bool"))
                {
                    var callCmd = new BoogieCallCmd("boogie_si_record_sol2Bpl_bool", new List<BoogieExpr>() { lhs }, new List<BoogieIdentifierExpr>());
                    callCmd.Attributes = new List<BoogieAttribute>();
                    callCmd.Attributes.Add(new BoogieAttribute("cexpr", $"\"{node.LeftHandSide.ToString()}\""));
                    currentStmtList.AddStatement(callCmd);
                }
            }



            return false;
        }

        private BoogieStmtList TranslateInBuiltFunction(FunctionCall funcCall, BoogieExpr lhs)
        {
            throw new NotImplementedException();
        }

        private void TranslateFunctionCalls(FunctionCall funcCall, List<BoogieIdentifierExpr> outParams)
        {
            if (IsExternalFunctionCall(funcCall))
            {
                currentStmtList = TranslateExternalFunctionCall(funcCall, outParams);
            }
            else
            {
                currentStmtList = TranslateInternalFunctionCall(funcCall, outParams);
            }
        }

        public override bool Visit(Return node)
        {
            if (node.Expression == null)
            {
                BoogieReturnCmd returnCmd = new BoogieReturnCmd();
                if (currentPostlude == null)
                {
                    currentStmtList = BoogieStmtList.MakeSingletonStmtList(returnCmd);
                }
                else
                {
                    currentStmtList = BoogieStmtList.MakeSingletonStmtList(currentPostlude);
                    currentPostlude = null;
                    currentStmtList.AddStatement(returnCmd);
                }
            }
            else
            {
                if (currentFunction.ReturnParameters.Length() != 1)
                {
                    throw new NotImplementedException("Cannot handle multiple return parameters");
                }

                VariableDeclaration retVarDecl = currentFunction.ReturnParameters.Parameters[0];
                string retVarName = String.IsNullOrEmpty(retVarDecl.Name) ?
                    "__ret" :
                    TransUtils.GetCanonicalLocalVariableName(retVarDecl);
                BoogieIdentifierExpr retVar = new BoogieIdentifierExpr(retVarName);
                BoogieExpr expr = TranslateExpr(node.Expression);
                BoogieAssignCmd assignCmd = new BoogieAssignCmd(retVar, expr);
                currentStmtList = BoogieStmtList.MakeSingletonStmtList(assignCmd);

                if (currentPostlude != null)
                {
                    currentStmtList.AddStatement(currentPostlude);
                    currentPostlude = null;
                }
                // add a return command, in case the original return expr is in the middle of the function body
                currentStmtList.AddStatement(new BoogieReturnCmd());
            }
            return false;
        }

        public override bool Visit(Throw node)
        {
            BoogieAssumeCmd assumeCmd = new BoogieAssumeCmd(new BoogieLiteralExpr(false));
            currentStmtList = BoogieStmtList.MakeSingletonStmtList(assumeCmd);
            return false;
        }

        public override bool Visit(IfStatement node)
        {
            BoogieExpr guard = TranslateExpr(node.Condition);
            BoogieStmtList thenBody = TranslateStatement(node.TrueBody);
            BoogieStmtList elseBody = null;
            if (node.FalseBody != null)
            {
                elseBody = TranslateStatement(node.FalseBody);
            }
            BoogieIfCmd ifCmd = new BoogieIfCmd(guard, thenBody, elseBody);

            currentStmtList = BoogieStmtList.MakeSingletonStmtList(ifCmd);
            return false;
        }

        public override bool Visit(WhileStatement node)
        {
            BoogieExpr guard = TranslateExpr(node.Condition);
            BoogieStmtList body = TranslateStatement(node.Body);

            BoogieWhileCmd whileCmd = new BoogieWhileCmd(guard, body);

            currentStmtList = BoogieStmtList.MakeSingletonStmtList(whileCmd);
            return false;
        }

        public override bool Visit(ForStatement node)
        {
            BoogieStmtList initStmt = TranslateStatement(node.InitializationExpression);
            BoogieExpr guard = TranslateExpr(node.Condition);
            BoogieStmtList loopStmt = TranslateStatement(node.LoopExpression);
            BoogieStmtList body = TranslateStatement(node.Body);

            BoogieStmtList stmtList = new BoogieStmtList();
            stmtList.AppendStmtList(initStmt);

            body.AppendStmtList(loopStmt);
            BoogieWhileCmd whileCmd = new BoogieWhileCmd(guard, body);
            stmtList.AddStatement(whileCmd);

            currentStmtList = stmtList;
            return false;
        }

        public override bool Visit(DoWhileStatement node)
        {
            BoogieExpr guard = TranslateExpr(node.Condition);
            BoogieStmtList body = TranslateStatement(node.Body);

            BoogieStmtList stmtList = new BoogieStmtList();
            stmtList.AppendStmtList(body);

            BoogieWhileCmd whileCmd = new BoogieWhileCmd(guard, body);
            stmtList.AddStatement(whileCmd);

            currentStmtList = stmtList;
            return false;
        }

        public override bool Visit(Break node)
        {
            BoogieBreakCmd breakCmd = new BoogieBreakCmd();
            currentStmtList = BoogieStmtList.MakeSingletonStmtList(breakCmd);
            return false;
        }

        public override bool Visit(Continue node)
        {
            throw new NotImplementedException(node.ToString());
        }

        public override bool Visit(ExpressionStatement node)
        {
            if (node.Expression is UnaryOperation unaryOperation)
            {
                // only handle increment and decrement operators in a separate statement
                Debug.Assert(!(unaryOperation.SubExpression is UnaryOperation));

                BoogieExpr lhs = TranslateExpr(unaryOperation.SubExpression);
                if (unaryOperation.Operator.Equals("++"))
                {
                    BoogieExpr rhs = new BoogieBinaryOperation(BoogieBinaryOperation.Opcode.ADD, lhs, new BoogieLiteralExpr(1));
                    BoogieAssignCmd assignCmd = new BoogieAssignCmd(lhs, rhs);
                    currentStmtList = BoogieStmtList.MakeSingletonStmtList(assignCmd);
                    //print the value
                    var callCmd = new BoogieCallCmd("boogie_si_record_sol2Bpl_int", new List<BoogieExpr>() { lhs }, new List<BoogieIdentifierExpr>());
                    callCmd.Attributes = new List<BoogieAttribute>();
                    callCmd.Attributes.Add(new BoogieAttribute("cexpr", $"\"{unaryOperation.SubExpression.ToString()}\""));
                    currentStmtList.AddStatement(callCmd);
                }
                else if (unaryOperation.Operator.Equals("--"))
                {
                    BoogieExpr rhs = new BoogieBinaryOperation(BoogieBinaryOperation.Opcode.SUB, lhs, new BoogieLiteralExpr(1));
                    BoogieAssignCmd assignCmd = new BoogieAssignCmd(lhs, rhs);
                    currentStmtList = BoogieStmtList.MakeSingletonStmtList(assignCmd);
                }
                return false;
            }
            else
            {
                // distribute to different visit functions
                return true;
            }
        }

        // updated in visitors of different expressions
        private BoogieExpr currentExpr;

        private BoogieExpr TranslateExpr(Expression expr)
        {
            currentExpr = null;
            if (expr is FunctionCall && IsTypeCast((FunctionCall) expr))
            {
                if (((FunctionCall) expr).Expression is ElementaryTypeNameExpression)
                {
                    currentExpr = TranslateExpr(((FunctionCall) expr).Arguments[0]);
                }
                else
                {
                    throw new NotImplementedException("Cannot handle non-elementary type cast");
                }
            }
            else
            {
                expr.Accept(this);
                Debug.Assert(currentExpr != null);
            }
            return currentExpr;
        }

        public override bool Visit(Literal node)
        {
            if (node.Kind.Equals("bool"))
            {
                bool b = Convert.ToBoolean(node.Value);
                currentExpr = new BoogieLiteralExpr(b);
            }
            else if (node.Kind.Equals("number"))
            {
                // assumption: numbers statrting in 0x are addresses
                if (node.Value.StartsWith("0x") || node.Value.StartsWith("0X"))
                {
                    BigInteger num = BigInteger.Parse(node.Value.Substring(2), NumberStyles.AllowHexSpecifier);
                    if (num == BigInteger.Zero)
                    {
                        currentExpr = new BoogieIdentifierExpr("null");
                    }
                    else
                    {
                        currentExpr = new BoogieFuncCallExpr("ConstantToRef", new List<BoogieExpr>() { new BoogieLiteralExpr(num) });
                    }
                }
                else
                {
                    BigInteger num = BigInteger.Parse(node.Value);
                    currentExpr = new BoogieLiteralExpr(num);
                }
            }
            else if (node.Kind.Equals("string"))
            {
                int hashCode = node.Value.GetHashCode();
                BigInteger num = new BigInteger(hashCode);
                currentExpr = new BoogieLiteralExpr(num);
            }
            else
            {
                throw new SystemException($"Unknown literal kind: {node.Kind}");
            }
            return false;
        }

        public override bool Visit(Identifier node)
        {
            if (node.Name.Equals("this"))
            {
                currentExpr = new BoogieIdentifierExpr("this");
            }
            else // explicitly defined identifiers
            {
                Debug.Assert(context.HasASTNodeId(node.ReferencedDeclaration), $"Unknown node: {node}");
                VariableDeclaration varDecl = context.GetASTNodeById(node.ReferencedDeclaration) as VariableDeclaration;
                Debug.Assert(varDecl != null);

                if (varDecl.StateVariable)
                {
                    string name = TransUtils.GetCanonicalStateVariableName(varDecl, context);

                    BoogieIdentifierExpr mapIdentifier = new BoogieIdentifierExpr(name);
                    BoogieMapSelect mapSelect = new BoogieMapSelect(mapIdentifier, new BoogieIdentifierExpr("this"));
                    currentExpr = mapSelect;
                }
                else
                {
                    string name = TransUtils.GetCanonicalLocalVariableName(varDecl);
                    BoogieIdentifierExpr identifier = new BoogieIdentifierExpr(name);
                    currentExpr = identifier;
                }
            }
            return false;
        }

        public override bool Visit(MemberAccess node)
        {
            // length attribute of arrays
            if (node.MemberName.Equals("length"))
            {
                currentExpr = TranslateArrayLength(node);
                return false;
            }

            if (node.Expression is Identifier)
            {
                Identifier identifier = node.Expression as Identifier;
                if (identifier.Name.Equals("msg"))
                {
                    if (node.MemberName.Equals("sender"))
                    {
                        currentExpr = new BoogieIdentifierExpr("msgsender_MSG");
                    }
                    else if (node.MemberName.Equals("value"))
                    {
                        currentExpr = new BoogieIdentifierExpr("msgvalue_MSG");
                    }
                    else
                    {
                        throw new SystemException($"Unknown member for msg: {node}");
                    }
                    return false;
                }
                else if (identifier.Name.Equals("this"))
                {
                    if (node.MemberName.Equals("balance"))
                    {
                        currentExpr = new BoogieMapSelect(new BoogieIdentifierExpr("balance_ADDR"), new BoogieIdentifierExpr("this"));
                    }
                    return false;
                }

                Debug.Assert(context.HasASTNodeId(identifier.ReferencedDeclaration), $"Unknown node: {identifier}");
                ASTNode refDecl = context.GetASTNodeById(identifier.ReferencedDeclaration);

                if (refDecl is EnumDefinition)
                {
                    int enumIndex = TransUtils.GetEnumValueIndex((EnumDefinition)refDecl, node.MemberName);
                    currentExpr = new BoogieLiteralExpr(enumIndex);
                    return false;
                }
                else
                {
                    return true;
                }
            }
            else
            {
                throw new SystemException($"Unknown expression type for member access: {node}");
            }
        }

        private BoogieExpr TranslateArrayLength(MemberAccess node)
        {
            Debug.Assert(node.MemberName.Equals("length"));

            BoogieExpr indexExpr = TranslateExpr(node.Expression);
            var mapSelect = new BoogieMapSelect(new BoogieIdentifierExpr("Length"), indexExpr);
            return mapSelect;
        }

        public override bool Visit(FunctionCall node)
        {
            Debug.Assert(!(node.Expression is NewExpression), $"new expressions should be handled in assignment");

            string functionName = TransUtils.GetFuncNameFromFunctionCall(node);

            if (functionName.Equals("assert"))
            {
                Debug.Assert(node.Arguments.Count == 1);
                BoogieExpr predicate = TranslateExpr(node.Arguments[0]);
                BoogieAssertCmd assertCmd = new BoogieAssertCmd(predicate);
                currentStmtList = BoogieStmtList.MakeSingletonStmtList(assertCmd);
            }
            else if (functionName.Equals("require"))
            {
                Debug.Assert(node.Arguments.Count == 1 || node.Arguments.Count == 2);
                BoogieExpr predicate = TranslateExpr(node.Arguments[0]);
                BoogieAssumeCmd assumeCmd = new BoogieAssumeCmd(predicate);
                currentStmtList = BoogieStmtList.MakeSingletonStmtList(assumeCmd);
            }
            else if (functionName.Equals("revert"))
            {
                Debug.Assert(node.Arguments.Count == 0 || node.Arguments.Count == 1);
                BoogieAssumeCmd assumeCmd = new BoogieAssumeCmd(new BoogieLiteralExpr(false));
                currentStmtList = BoogieStmtList.MakeSingletonStmtList(assumeCmd);
            }
            else if (IsTypeCast(node))
            {
                // handled in assignment
                throw new SystemException("Type cast is handled in assignment, use temporaries to break up nested expression");
            }
            else if (IsKeccakFunc(node))
            {
                // handled only in assignments
                throw new SystemException("Keccak256 only handled in assignment, use temporaries to break up nested expression");
            }
            else if (context.HasEventNameInContract(currentContract, functionName))
            {
                // generate empty statement list to ignore the event call
                currentStmtList = new BoogieStmtList();
            }
            else if (functionName.Equals("call"))
            {
                currentStmtList = TranslateCallStatement(node);
            }
            else if (functionName.Equals("send") || functionName.Equals("delegatecall"))
            {
                throw new NotImplementedException(functionName);
            }
            else if (IsDynamicArrayPush(node))
            {
                currentStmtList = TranslateDynamicArrayPush(node);
            }
            else if (IsExternalFunctionCall(node))
            {
                // external function calls

                // HACK: this is the way to identify the return type is void and hence don't need temporary variable
                if (node.TypeDescriptions.TypeString != "tuple()")
                {
                    var outParams = new List<BoogieIdentifierExpr>();

                    var boogieTypeCall = MapArrayHelper.InferExprTypeFromTypeString(node.TypeDescriptions.TypeString);
                    var tmpVar = new BoogieLocalVariable(context.MakeFreshTypedIdent(boogieTypeCall));
                    boogieToLocalVarsMap[currentBoogieProc].Add(tmpVar);

                    var tmpVarExpr = new BoogieIdentifierExpr(tmpVar.Name);
                    outParams.Add(tmpVarExpr);
                    currentAuxStmtList = TranslateExternalFunctionCall(node, outParams);
                    currentExpr = tmpVarExpr;
                }
                else
                {
                    currentStmtList = TranslateExternalFunctionCall(node);
                }
            }
            else // internal function calls
            {
                // HACK: this is the way to identify the return type is void and hence don't need temporary variable
                if (node.TypeDescriptions.TypeString != "tuple()")
                {
                    // internal function calls
                    var outParams = new List<BoogieIdentifierExpr>();

                    var boogieTypeCall = MapArrayHelper.InferExprTypeFromTypeString(node.TypeDescriptions.TypeString);
                    var tmpVar = new BoogieLocalVariable(context.MakeFreshTypedIdent(boogieTypeCall));
                    boogieToLocalVarsMap[currentBoogieProc].Add(tmpVar);

                    var tmpVarExpr = new BoogieIdentifierExpr(tmpVar.Name);
                    outParams.Add(tmpVarExpr);
                    currentAuxStmtList = TranslateInternalFunctionCall(node, outParams);
                    currentExpr = tmpVarExpr;
                }
                else
                {
                    currentStmtList = TranslateInternalFunctionCall(node);
                }

            }
            return false;
        }

        private bool IsKeccakFunc(FunctionCall node)
        {
            if (node.Expression is Identifier ident)
            {
                return ident.Name.Equals("keccak256");
            }
            return false;
        }

        private BoogieStmtList TranslateKeccakFuncCall(Expression expression, BoogieExpr lhs)
        {
            var boogieExpr = TranslateExpr(expression);
            var boogieStmtList = new BoogieStmtList();
            var keccakExpr = new BoogieFuncCallExpr("keccak256", new List<BoogieExpr>() { boogieExpr });
            boogieStmtList.AddStatement(new BoogieAssignCmd(lhs, keccakExpr));
            return boogieStmtList;
        }

        private BoogieStmtList TranslateCallStatement(FunctionCall node)
        {
            BoogieStmtList stmtList = new BoogieStmtList();
            stmtList.AddStatement(new BoogieSkipCmd(node.ToString()));
            throw new NotImplementedException();
        }

        private BoogieStmtList TranslateNewStatement(FunctionCall node, BoogieExpr lhs)
        {
            Debug.Assert(node.Expression is NewExpression);
            NewExpression newExpr = node.Expression as NewExpression;
            Debug.Assert(newExpr.TypeName is UserDefinedTypeName);
            UserDefinedTypeName udt = newExpr.TypeName as UserDefinedTypeName;

            ContractDefinition contract = context.GetASTNodeById(udt.ReferencedDeclaration) as ContractDefinition;
            Debug.Assert(contract != null);

            // define a local variable to temporarily hold the object
            BoogieTypedIdent freshAllocTmpId = context.MakeFreshTypedIdent(BoogieType.Ref);
            BoogieLocalVariable allocTmpVar = new BoogieLocalVariable(freshAllocTmpId);
            boogieToLocalVarsMap[currentBoogieProc].Add(allocTmpVar);

            // define a local variable to store the new msg.value
            BoogieTypedIdent freshMsgValueId = context.MakeFreshTypedIdent(BoogieType.Int);
            BoogieLocalVariable msgValueVar = new BoogieLocalVariable(freshMsgValueId);
            boogieToLocalVarsMap[currentBoogieProc].Add(msgValueVar);

            BoogieIdentifierExpr tmpVarIdentExpr = new BoogieIdentifierExpr(freshAllocTmpId.Name);
            BoogieIdentifierExpr msgValueIdentExpr = new BoogieIdentifierExpr(freshMsgValueId.Name);
            BoogieIdentifierExpr allocIdentExpr = new BoogieIdentifierExpr("Alloc");

            // suppose the statement is lhs := new A(args);
            BoogieStmtList stmtList = new BoogieStmtList();

            // call tmp := FreshRefGenerator();
            stmtList.AddStatement(
                new BoogieCallCmd(
                    "FreshRefGenerator",
                    new List<BoogieExpr>(),
                    new List<BoogieIdentifierExpr>() { tmpVarIdentExpr }
                    ));

            // call constructor of A with this = tmp, msg.sender = this, msg.value = tmpMsgValue, args
            string callee = TransUtils.GetCanonicalConstructorName(contract);
            List<BoogieExpr> inputs = new List<BoogieExpr>()
            {
                tmpVarIdentExpr,
                new BoogieIdentifierExpr("this"),
                msgValueIdentExpr,
            };
            foreach (Expression arg in node.Arguments)
            {
                BoogieExpr argument = TranslateExpr(arg);
                inputs.Add(argument);
            }
            // assume DType[tmp] == A
            BoogieMapSelect dtypeMapSelect = new BoogieMapSelect(new BoogieIdentifierExpr("DType"), tmpVarIdentExpr);
            BoogieIdentifierExpr contractIdent = new BoogieIdentifierExpr(contract.Name);
            BoogieExpr dtypeAssumeExpr = new BoogieBinaryOperation(BoogieBinaryOperation.Opcode.EQ, dtypeMapSelect, contractIdent);
            stmtList.AddStatement(new BoogieAssumeCmd(dtypeAssumeExpr));
            // The assume DType[tmp] == A is before the call as the constructor may do a dynamic 
            // dispatch and the DType[tmp] is unconstrained before the call
            List<BoogieIdentifierExpr> outputs = new List<BoogieIdentifierExpr>();
            stmtList.AddStatement(new BoogieCallCmd(callee, inputs, outputs));
            // lhs := tmp;
            stmtList.AddStatement(new BoogieAssignCmd(lhs, tmpVarIdentExpr));
            return stmtList;
        }

        private bool IsDynamicArrayPush(FunctionCall node)
        {
            string functionName = TransUtils.GetFuncNameFromFunctionCall(node);
            if (functionName.Equals("push"))
            {
                Debug.Assert(node.Expression is MemberAccess);
                MemberAccess memberAccess = node.Expression as MemberAccess;
                return MapArrayHelper.IsArrayTypeString(memberAccess.Expression.TypeDescriptions.TypeString);
            }
            return false;
        }

        private BoogieStmtList TranslateDynamicArrayPush(FunctionCall node)
        {
            Debug.Assert(node.Expression is MemberAccess);
            Debug.Assert(node.Arguments.Count == 1);

            MemberAccess memberAccess = node.Expression as MemberAccess;
            BoogieExpr receiver = TranslateExpr(memberAccess.Expression);
            BoogieExpr element = TranslateExpr(node.Arguments[0]);

            BoogieExpr lengthMapSelect = new BoogieMapSelect(new BoogieIdentifierExpr("Length"), receiver);
            // suppose the form is a.push(e)
            BoogieStmtList stmtList = new BoogieStmtList();
            // tmp := Length[this][a];
            BoogieTypedIdent tmpIdent = context.MakeFreshTypedIdent(BoogieType.Int);
            boogieToLocalVarsMap[currentBoogieProc].Add(new BoogieLocalVariable(tmpIdent));
            BoogieIdentifierExpr tmp = new BoogieIdentifierExpr(tmpIdent.Name);
            BoogieAssignCmd assignCmd = new BoogieAssignCmd(tmp, lengthMapSelect);
            stmtList.AddStatement(assignCmd);

            // M[this][a][tmp] := e;
            BoogieType mapKeyType = BoogieType.Int;
            BoogieType mapValType = MapArrayHelper.InferExprTypeFromTypeString(node.Arguments[0].TypeDescriptions.TypeString);
            BoogieExpr mapSelect = MapArrayHelper.GetMemoryMapSelectExpr(mapKeyType, mapValType, receiver, tmp);
            BoogieAssignCmd writeCmd = new BoogieAssignCmd(mapSelect, element);
            stmtList.AddStatement(writeCmd);

            // Length[this][a] := tmp + 1;
            BoogieExpr rhs = new BoogieBinaryOperation(BoogieBinaryOperation.Opcode.ADD, tmp, new BoogieLiteralExpr(1));
            BoogieAssignCmd updateLengthCmd = new BoogieAssignCmd(lengthMapSelect, rhs);
            stmtList.AddStatement(updateLengthCmd);
            return stmtList;
        }

        private bool IsExternalFunctionCall(FunctionCall node)
        {
            if (node.Expression is MemberAccess memberAccess)
            {
                if (memberAccess.Expression is Identifier identifier)
                {
                    if (identifier.Name == "this")
                    {
                        return true;
                    }
                    if (!(context.GetASTNodeById(identifier.ReferencedDeclaration) is ContractDefinition))
                    {
                        return true;
                    }
                }
            }
            return false;
        }

        private BoogieStmtList TranslateExternalFunctionCall(FunctionCall node, List<BoogieIdentifierExpr> outParams = null)
        {
            BoogieStmtList stmtList = new BoogieStmtList();

            Debug.Assert(node.Expression is MemberAccess);
            MemberAccess memberAccess = node.Expression as MemberAccess;
            BoogieExpr receiver = TranslateExpr(memberAccess.Expression);

            BoogieTypedIdent msgValueId = context.MakeFreshTypedIdent(BoogieType.Int);
            BoogieLocalVariable msgValueVar = new BoogieLocalVariable(msgValueId);
            boogieToLocalVarsMap[currentBoogieProc].Add(msgValueVar);

            List<BoogieExpr> arguments = new List<BoogieExpr>()
            {
                receiver,
                new BoogieIdentifierExpr("this"),
                new BoogieIdentifierExpr(msgValueId.Name),
            };

            foreach (Expression arg in node.Arguments)
            {
                BoogieExpr argument = TranslateExpr(arg);
                arguments.Add(argument);
            }

            string signature = TransUtils.InferFunctionSignature(context, node);
            Debug.Assert(context.HasFuncSignature(signature), $"Cannot find signature: {signature}");

            Dictionary<ContractDefinition, FunctionDefinition> dynamicTypeToFuncMap = context.GetAllFuncDefinitions(signature);
            Debug.Assert(dynamicTypeToFuncMap.Count > 0);

            BoogieIfCmd ifCmd = null;
            // generate a single if-then-else statement
            foreach (ContractDefinition dynamicType in dynamicTypeToFuncMap.Keys)
            {
                //ignore the ones those who do not derive from the current contract
                // TODO: we need a way to determine type of receiver from "x.Foo()"
                if (memberAccess.Expression.ToString() == "this" && 
                    !dynamicType.LinearizedBaseContracts.Contains(currentContract.Id))
                    continue;


                FunctionDefinition function = dynamicTypeToFuncMap[dynamicType];
                string callee = TransUtils.GetCanonicalFunctionName(function, context);

                BoogieExpr lhs = new BoogieMapSelect(new BoogieIdentifierExpr("DType"), receiver);
                BoogieExpr rhs = new BoogieIdentifierExpr(dynamicType.Name);
                BoogieExpr guard = new BoogieBinaryOperation(BoogieBinaryOperation.Opcode.EQ, lhs, rhs);
                BoogieCallCmd callCmd = new BoogieCallCmd(callee, arguments, outParams);
                BoogieStmtList thenBody = BoogieStmtList.MakeSingletonStmtList(callCmd);
                BoogieStmtList elseBody = ifCmd == null ? null : BoogieStmtList.MakeSingletonStmtList(ifCmd);

                ifCmd = new BoogieIfCmd(guard, thenBody, elseBody);
            }
            stmtList.AddStatement(ifCmd);

            return stmtList;
        }

        private BoogieStmtList TranslateInternalFunctionCall(FunctionCall node, List<BoogieIdentifierExpr> outParams = null)
        {
            List<BoogieExpr> arguments = TransUtils.GetArguments();

            foreach (Expression arg in node.Arguments)
            {
                BoogieExpr argument = TranslateExpr(arg);
                arguments.Add(argument);
            }

            BoogieStmtList stmtList = new BoogieStmtList();

            if (IsDynamicDispatching(node))
            {
                string signature = TransUtils.InferFunctionSignature(context, node);
                Debug.Assert(context.HasFuncSignature(signature), $"Cannot find signature: {signature}");

                Dictionary<ContractDefinition, FunctionDefinition> dynamicTypeToFuncMap = context.GetAllFuncDefinitions(signature);
                Debug.Assert(dynamicTypeToFuncMap.Count > 0);

                BoogieIfCmd ifCmd = null;
                // generate a single if-then-else statement
                foreach (ContractDefinition dynamicType in dynamicTypeToFuncMap.Keys)
                {
                    //ignore the ones those who do not derive from the current contract
                    if (!dynamicType.LinearizedBaseContracts.Contains(currentContract.Id))
                        continue;

                    FunctionDefinition function = dynamicTypeToFuncMap[dynamicType];
                    string callee = TransUtils.GetCanonicalFunctionName(function, context);

                    BoogieExpr lhs = new BoogieMapSelect(new BoogieIdentifierExpr("DType"), new BoogieIdentifierExpr("this"));
                    BoogieExpr rhs = new BoogieIdentifierExpr(dynamicType.Name);
                    BoogieExpr guard = new BoogieBinaryOperation(BoogieBinaryOperation.Opcode.EQ, lhs, rhs);
                    BoogieCallCmd callCmd = new BoogieCallCmd(callee, arguments, outParams);
                    BoogieStmtList thenBody = BoogieStmtList.MakeSingletonStmtList(callCmd);
                    BoogieStmtList elseBody = ifCmd == null ? null : BoogieStmtList.MakeSingletonStmtList(ifCmd);

                    ifCmd = new BoogieIfCmd(guard, thenBody, elseBody);
                }
                stmtList.AddStatement(ifCmd);
            }
            else if (IsStaticDispatching(node))
            {
                ContractDefinition contract = GetStaticDispatchingContract(node);
                string functionName = TransUtils.GetFuncNameFromFunctionCall(node);
                string callee = functionName + "_" + contract.Name;
                BoogieCallCmd callCmd = new BoogieCallCmd(callee, arguments, outParams);

                stmtList.AddStatement(callCmd);
            }
            else
            {
                throw new SystemException($"Unknown type of internal function call: {node.Expression}");
            }
            return stmtList;
        }

        private bool IsStaticDispatching(FunctionCall node)
        {
            if (node.Expression is MemberAccess memberAccess)
            {
                if (memberAccess.Expression is Identifier ident)
                {
                    if (context.GetASTNodeById(ident.ReferencedDeclaration) is ContractDefinition)
                    {
                        return true;
                    }
                }
            }
            return false;
        }

        private ContractDefinition GetStaticDispatchingContract(FunctionCall node)
        {
            Debug.Assert(node.Expression is MemberAccess);
            MemberAccess memberAccess = node.Expression as MemberAccess;

            Identifier contractId = memberAccess.Expression as Identifier;
            Debug.Assert(contractId != null, $"Unknown contract name: {memberAccess.Expression}");

            ContractDefinition contract = context.GetASTNodeById(contractId.ReferencedDeclaration) as ContractDefinition;
            Debug.Assert(contract != null);
            return contract;
        }

        private bool IsDynamicDispatching(FunctionCall node)
        {
            return node.Expression is Identifier;
        }

        private bool IsTypeCast(FunctionCall node)
        {
            return node.Kind.Equals("typeConversion");
        }

        private BoogieStmtList TranslateTypeCast(FunctionCall node, BoogieExpr lhs)
        {
            Debug.Assert(node.Kind.Equals("typeConversion"));
            Debug.Assert(node.Arguments.Count == 1);
            Debug.Assert(node.Arguments[0] is Identifier || node.Arguments[0] is MemberAccess);

            // target: lhs := T(expr);
            BoogieExpr exprToCast = TranslateExpr(node.Arguments[0]);

            if (node.Expression is Identifier) // cast to user defined types
            {
                Identifier contractId = node.Expression as Identifier;
                ContractDefinition contract = context.GetASTNodeById(contractId.ReferencedDeclaration) as ContractDefinition;
                Debug.Assert(contract != null);

                BoogieStmtList stmtList = new BoogieStmtList();
                // assume (DType[var] == T);
                BoogieMapSelect dtype = new BoogieMapSelect(new BoogieIdentifierExpr("DType"), exprToCast);
                BoogieExpr assumeExpr = new BoogieBinaryOperation(BoogieBinaryOperation.Opcode.EQ, dtype, new BoogieIdentifierExpr(contract.Name));
                stmtList.AddStatement(new BoogieAssumeCmd(assumeExpr));
                // lhs := expr;
                stmtList.AddStatement(new BoogieAssignCmd(lhs, exprToCast));
                return stmtList;
            }
            else if (node.Expression is ElementaryTypeNameExpression) // cast to elementary types
            {
                BoogieStmtList stmtList = new BoogieStmtList();
                // lhs := expr;
                stmtList.AddStatement(new BoogieAssignCmd(lhs, exprToCast));
                return stmtList;
            }
            else
            {
                throw new SystemException($"Unknown type cast: {node.Expression}");
            }
        }

        public override bool Visit(UnaryOperation node)
        {
            BoogieExpr expr = TranslateExpr(node.SubExpression);

            BoogieUnaryOperation.Opcode op;
            switch (node.Operator)
            {
                case "-":
                    op = BoogieUnaryOperation.Opcode.NEG;
                    break;
                case "!":
                    op = BoogieUnaryOperation.Opcode.NOT;
                    break;
                default:
                    op = BoogieUnaryOperation.Opcode.UNKNOWN;
                    throw new SystemException($"Unknwon unary operator: {node.Operator}");
            }

            BoogieUnaryOperation unaryExpr = new BoogieUnaryOperation(op, expr);
            currentExpr = unaryExpr;

            return false;
        }

        public override bool Visit(BinaryOperation node)
        {
            BoogieExpr leftExpr = TranslateExpr(node.LeftExpression);
            BoogieExpr rightExpr = TranslateExpr(node.RightExpression);

            BoogieBinaryOperation.Opcode op;
            switch (node.Operator)
            {
                case "+":
                    op = BoogieBinaryOperation.Opcode.ADD;
                    break;
                case "-":
                    op = BoogieBinaryOperation.Opcode.SUB;
                    break;
                case "*":
                    op = BoogieBinaryOperation.Opcode.MUL;
                    break;
                case "/":
                    op = BoogieBinaryOperation.Opcode.DIV;
                    break;
                case "%":
                    op = BoogieBinaryOperation.Opcode.MOD;
                    break;
                case "==":
                    op = BoogieBinaryOperation.Opcode.EQ;
                    break;
                case "!=":
                    op = BoogieBinaryOperation.Opcode.NEQ;
                    break;
                case ">":
                    op = BoogieBinaryOperation.Opcode.GT;
                    break;
                case ">=":
                    op = BoogieBinaryOperation.Opcode.GE;
                    break;
                case "<":
                    op = BoogieBinaryOperation.Opcode.LT;
                    break;
                case "<=":
                    op = BoogieBinaryOperation.Opcode.LE;
                    break;
                case "&&":
                    op = BoogieBinaryOperation.Opcode.AND;
                    break;
                case "||":
                    op = BoogieBinaryOperation.Opcode.OR;
                    break;
                default:
                    op = BoogieBinaryOperation.Opcode.UNKNOWN;
                    throw new SystemException($"Unknown binary operator: {node.Operator}");
            }

            BoogieBinaryOperation binaryExpr = new BoogieBinaryOperation(op, leftExpr, rightExpr);
            currentExpr = binaryExpr;

            return false;
        }

        public override bool Visit(Conditional node)
        {
            BoogieExpr guard = TranslateExpr(node.Condition);
            BoogieExpr thenExpr = TranslateExpr(node.TrueExpression);
            BoogieExpr elseExpr = TranslateExpr(node.FalseExpression);

            BoogieITE iteExpr = new BoogieITE(guard, thenExpr, elseExpr);
            currentExpr = iteExpr;

            return false;
        }

        public override bool Visit(IndexAccess node)
        {
            Expression baseExpression = node.BaseExpression;
            Expression indexExpression = node.IndexExpression;

            BoogieType indexType = MapArrayHelper.InferExprTypeFromTypeString(indexExpression.TypeDescriptions.TypeString);
            BoogieExpr indexExpr = TranslateExpr(indexExpression);

            BoogieType baseKeyType = MapArrayHelper.InferKeyTypeFromTypeString(baseExpression.TypeDescriptions.TypeString);
            BoogieType baseValType = MapArrayHelper.InferValueTypeFromTypeString(baseExpression.TypeDescriptions.TypeString);
            BoogieExpr baseExpr = null;
            if (node.BaseExpression is Identifier identifier)
            {
                baseExpr = TranslateExpr(identifier);
            }
            else if (node.BaseExpression is IndexAccess indexAccess)
            {
                baseExpr = TranslateExpr(indexAccess);
            }
            else
            {
                throw new SystemException($"Unknown base in index access: {node.BaseExpression}");
            }

            BoogieExpr indexAccessExpr = new BoogieMapSelect(baseExpr, indexExpr);
            currentExpr = MapArrayHelper.GetMemoryMapSelectExpr(baseKeyType, baseValType, baseExpr, indexExpr);
            return false;
        }

        public override bool Visit(UsingForDirective node)
        {
            throw new NotSupportedException(node.ToString());
        }

        public override bool Visit(InlineAssembly node)
        {
            throw new NotSupportedException(node.ToString());
        }
    }

    static class QVarGenerator
    {
        public static BoogieIdentifierExpr NewQVar(int level, int pos)
        {
            return new BoogieIdentifierExpr($"__i__{level}_{pos}");
        }
    }
}
<|MERGE_RESOLUTION|>--- conflicted
+++ resolved
@@ -137,10 +137,6 @@
 
             // TODO: each local array variable should be distinct and 0 initialized
 
-<<<<<<< HEAD
-=======
-            BoogieStmtList procBody = TranslateStatement(node.Body);
->>>>>>> 01447b72
 
             BoogieStmtList procBody = new BoogieStmtList();
 
@@ -421,22 +417,13 @@
         {
             // generate the internal one without base constructors
             string procName = contract.Name + "_" + contract.Name + "_NoBaseCtor";
-<<<<<<< HEAD
-            List<BoogieVariable> inParams = TransUtils.GetInParams();
-=======
             currentBoogieProc = procName;
             if (!boogieToLocalVarsMap.ContainsKey(currentBoogieProc))
             {
                 boogieToLocalVarsMap[currentBoogieProc] = new List<BoogieVariable>();
             }
-
-            List<BoogieVariable> inParams = new List<BoogieVariable>()
-            {
-                new BoogieFormalParam(new BoogieTypedIdent("this", BoogieType.Ref)),
-                new BoogieFormalParam(new BoogieTypedIdent("msgsender_MSG", BoogieType.Ref)),
-                new BoogieFormalParam(new BoogieTypedIdent("msgvalue_MSG", BoogieType.Int)),
-            };
->>>>>>> 01447b72
+            
+            List<BoogieVariable> inParams = TransUtils.GetInParams();
             List<BoogieVariable> outParams = new List<BoogieVariable>();
             List<BoogieAttribute> attributes = new List<BoogieAttribute>()
             {
@@ -1724,4 +1711,4 @@
             return new BoogieIdentifierExpr($"__i__{level}_{pos}");
         }
     }
-}
+}