# Add steps that build, run tests, deploy, and more:
# https://aka.ms/yaml

trigger:
- master

strategy:
  matrix:
    linux:
      imageName: 'ubuntu-latest'
<<<<<<< HEAD
    windows:
      imageName: 'vs2017-win2016'
#    mac:
#     imageName: 'macos-latest'

pool:
  vmImage: $(imageName)

=======
#    mac:
#     imageName: 'macos-latest'
#    windows:
#      imageName: 'vs2017-win2016'

pool:
  vmImage: $(imageName)
  
>>>>>>> 29a53546
steps:
- task: DotNetCoreCLI@2
  displayName: 'dotnet build'
  inputs:
    projects: '**/VeriSol.sln'

- task: DotNetCoreCLI@2
  displayName: 'Install VeriSol as dotnet cli tool'
  inputs:
    command: custom
    custom: 'tool'
    arguments: 'install  --global VeriSol --version 0.1.0 --add-source $(Build.SourcesDirectory)/nupkg/'

- script: |
   VeriSol $(Build.SourcesDirectory)/Test/regressions/DAO-Sim-Buggy.sol Mallory /tryProof /tryRefutation:10 /printTransactionSequence
   type boogie.txt
   type corral.txt

   VeriSol $(Build.SourcesDirectory)/Test/regressions/ERC20-simplified.sol ERC20 /tryProof /tryRefutation:10 /printTransactionSequence
   type boogie.txt
  displayName: 'Run VeriSol on some examples'

- task: DotNetCoreCLI@2
  displayName: 'Install SolToBoogieTest as dotnet cli tool'
  inputs:
    command: custom
    custom: 'tool'
    arguments: 'install --global SolToBoogieTest --version 0.1.0 --add-source $(Build.SourcesDirectory)/nupkg/'

- script: 'VeriSolRegressionRunner $(Build.SourcesDirectory)/Test/'
  displayName: 'Run regression tests'<|MERGE_RESOLUTION|>--- conflicted
+++ resolved
@@ -8,7 +8,6 @@
   matrix:
     linux:
       imageName: 'ubuntu-latest'
-<<<<<<< HEAD
     windows:
       imageName: 'vs2017-win2016'
 #    mac:
@@ -17,16 +16,6 @@
 pool:
   vmImage: $(imageName)
 
-=======
-#    mac:
-#     imageName: 'macos-latest'
-#    windows:
-#      imageName: 'vs2017-win2016'
-
-pool:
-  vmImage: $(imageName)
-  
->>>>>>> 29a53546
 steps:
 - task: DotNetCoreCLI@2
   displayName: 'dotnet build'
