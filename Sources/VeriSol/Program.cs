﻿
namespace VeriSolRunner
{
    using System;
    using System.Collections.Generic;
    using System.Diagnostics;
    using System.IO;
    using System.Linq;
    using System.Reflection;
    using System.Runtime.InteropServices;
    using Microsoft.Extensions.Logging;
    using SolToBoogie;

    /// <summary>
    /// Top level application to run VeriSol to target proofs as well as scalable counterexamples
    /// </summary>
    class Program
    {
        public static int Main(string[] args)
        {
            if (args.Length < 2)
            {
                ShowUsage();
                return 1;
            }

            string solidityFile, entryPointContractName, solcName;
            bool tryProofFlag, tryRefutation;
            int recursionBound;
            ILogger logger;
            HashSet<Tuple<string, string>> ignoredMethods;
            bool printTransactionSequence = false;
            TranslatorFlags translatorFlags = new TranslatorFlags();
            ParseCommandLineArgs(args,
                out solidityFile,
                out entryPointContractName,
                out tryProofFlag,
                out tryRefutation,
                out recursionBound,
                out solcName,
                out logger,
                out ignoredMethods,
                out printTransactionSequence, 
                ref translatorFlags);

            var assemblyLocation = Assembly.GetExecutingAssembly().Location;
            string solcPath = Path.Combine(
                    Path.GetDirectoryName(assemblyLocation),
                    solcName);
            if (!File.Exists(solcPath))
            {
                ShowUsage();
                Console.WriteLine($"Cannot find {solcName} at {solcPath}");
                return 1;
            }

            string corralPath = Path.Combine(
                    Path.GetDirectoryName(assemblyLocation),
                    "corral.dll");
            if (!File.Exists(corralPath))
            {
                ShowUsage();
                Console.WriteLine($"Cannot find corral.dll at {corralPath}");
                return 1;
            }

            string boogiePath = Path.Combine(
                    Path.GetDirectoryName(assemblyLocation),
                    "BoogieDriver.dll");
            if (!File.Exists(boogiePath))
            {
                ShowUsage();
                Console.WriteLine($"Cannot find BoogieDriver.dll at {boogiePath}");
                return 1;
            }

            var verisolExecuter =
                new VeriSolExecutor(
                    Path.Combine(Directory.GetCurrentDirectory(), solidityFile), 
                    entryPointContractName,
                    corralPath,
                    boogiePath,
                    solcPath,
                    solcName,
                    recursionBound,
                    ignoredMethods,
                    tryRefutation,
                    tryProofFlag,
                    logger,
                    printTransactionSequence,
                    translatorFlags);
            return verisolExecuter.Execute();
        }

        private static void ParseCommandLineArgs(string[] args, out string solidityFile, out string entryPointContractName, out bool tryProofFlag, out bool tryRefutation, out int recursionBound, out string solcName, out ILogger logger, out HashSet<Tuple<string, string>> ignoredMethods,  out bool printTransactionSeq, ref TranslatorFlags translatorFlags)
        {
            Console.WriteLine($"Command line args = {{{string.Join(", ", args.ToList())}}}");
            solidityFile = args[0];
            // Debug.Assert(!solidityFile.Contains("/"), $"Illegal solidity file name {solidityFile}"); //the file name can be foo/bar/baz.sol
            entryPointContractName = args[1];
            Debug.Assert(!entryPointContractName.Contains("/"), $"Illegal contract name {entryPointContractName}");

            tryProofFlag = !(args.Any(x => x.Equals("/noPrf")) || args.Any(x => x.Equals("/noChk"))); //args.Any(x => x.Equals("/tryProof"));
            tryRefutation = !args.Any(x => x.Equals("/noChk"));
            recursionBound = 2;
            var txBounds = args.Where(x => x.StartsWith("/txBound:"));
            if (txBounds.Count() > 0)
            {
                Debug.Assert(txBounds.Count() == 1, $"At most 1 /txBound:k expected, found {txBounds.Count()}");
                recursionBound = int.Parse(txBounds.First().Substring("/txBound:".Length));
                Debug.Assert(recursionBound > 0, $"Argument of /txBound:k should be positive, found {recursionBound}");
            }
            //if (args.Any(x => x.StartsWith("/tryRefutation:")))
            //{
            //    Debug.Assert(!tryRefutation, "Multiple declaration of /tryRefutation:k in command line");
            //    var arg = args.First(x => x.StartsWith("/tryRefutation:"));
            //    tryRefutation = true;
            //    recursionBound = int.Parse(arg.Substring("/tryRefutation:".Length));
            //}

            solcName = GetSolcNameByOSPlatform();
            ILoggerFactory loggerFactory = new LoggerFactory().AddConsole(LogLevel.Information);
            logger = loggerFactory.CreateLogger("VeriSol");
            ignoredMethods = new HashSet<Tuple<string, string>>();
            foreach (var arg in args.Where(x => x.StartsWith("/ignoreMethod:")))
            {
                Debug.Assert(arg.Contains("@"), $"Error: incorrect use of /ignoreMethod in {arg}");
                Debug.Assert(arg.LastIndexOf("@") == arg.IndexOf("@"), $"Error: incorrect use of /ignoreMethod in {arg}");
                var str = arg.Substring("/ignoreMethod:".Length);
                var method = str.Substring(0, str.IndexOf("@"));
                var contract = str.Substring(str.IndexOf("@") + 1);
                ignoredMethods.Add(Tuple.Create(method, contract));
            }
            if (args.Any(x => x.StartsWith("/ignoreMethod:")))
            {
                Console.WriteLine($"Ignored method/contract pairs ==> \n\t {string.Join(",", ignoredMethods.Select(x => x.Item1 + "@" + x.Item2))}");
            }
            translatorFlags.GenerateInlineAttributes = true;
            if (args.Any(x => x.Equals("/noInlineAttrs")))
            {
                translatorFlags.GenerateInlineAttributes = false;
                if (tryProofFlag)
                    throw new Exception("/noInlineAttrs cannot be used when /tryProof is used");
            }
            if (args.Any(x => x.Equals("/break")))
            {
                Debugger.Launch();
            }
            if (args.Any(x => x.Equals("/omitSourceLineInfo")))
            {
                translatorFlags.NoSourceLineInfoFlag = true;
            }
            if (args.Any(x => x.Equals("/omitDataValuesInTrace")))
            {
                translatorFlags.NoDataValuesInfoFlag = true;
            }
            if (args.Any(x => x.Equals("/useModularArithmetic")))
            {
                translatorFlags.UseModularArithmetic = true;
            }
            if (args.Any(x => x.Equals("/omitUnsignedSemantics")))
            {
                translatorFlags.NoUnsignedAssumesFlag = true;
            }
            if (args.Any(x => x.Equals("/omitAxioms")))
            {
                translatorFlags.NoAxiomsFlag = true;
            }
            if (args.Any(x => x.Equals("/omitHarness")))
            {
                translatorFlags.NoHarness = true;
            }

            if (args.Any(x => x.Equals("/modelReverts")))
            {
                translatorFlags.ModelReverts = true;
            }

            if (args.Any(x => x.Equals("/instrumentGas")))
            {
                translatorFlags.InstrumentGas = true;
            }

            if (args.Any(x => x.Equals("/modelStubsAsSkips")))
            {
                translatorFlags.ModelStubsAsSkips = true;
            }
            if (args.Any(x => x.Equals("/modelStubsAsCallbacks")))
            {
                translatorFlags.ModelStubsAsCallbacks = true;
            }



            // don't perform verification for some of these omitFlags
            if (tryProofFlag || tryRefutation)
            {
                Debug.Assert(!translatorFlags.NoHarness &&
                    !translatorFlags.NoAxiomsFlag &&
                    !translatorFlags.NoUnsignedAssumesFlag &&                   
                    !translatorFlags.NoDataValuesInfoFlag &&
                    !translatorFlags.NoSourceLineInfoFlag,
                    "Cannot perform verification when any of " +
                    "/omitSourceLineInfo, " +
                    "/omitDataValuesInTrace, " +
                    "/omitAxioms, " +
                    "/omitHarness, " +
                    "/omitUnsignedSemantics are specified");
            }

            printTransactionSeq = !args.Any(x => x.Equals("/noTxSeq"));
        }

        private static void ShowUsage()
        {
            Console.WriteLine("VeriSol: Formal specification and verification tool for Solidity smart contracts");
            Console.WriteLine("Usage:  VeriSol <relative-path-to-solidity-file> <top-level-contractName> [options]");
<<<<<<< HEAD
            Console.WriteLine("\t options:");
            Console.WriteLine("\t\t /tryProof               \ttry inductive proofs, default: false");
            Console.WriteLine("\t\t /tryRefutation:k        \ttry to obtain counterexamples for upto k transactions, default: false");
            //Console.WriteLine("\t\t /recursionBound:k       \tmax number transactions and loop unrollings per transaction, default: 2");
            Console.WriteLine("\t\t /bplPrelude:<foo.bpl>   \tany additional Boogie file to be added for axioms or user-supplied boogie invariants");
            Console.WriteLine("\t\t /ignoreMethod:<method>@<contract>: Ignores translation of the method within contract, and only generates a declaration");
            Console.WriteLine("\t\t\t\t multiple such pairs can be specified, ignored set is the union");
            Console.WriteLine("\t\t\t\t a wild card '*' can be used for method, would mean all the methods of the contract");
            Console.WriteLine("\t\t /noInlineAttrs          \tdo not generate any {:inline x} attributes, to speed Corral (cannot use with /tryProof)");
            Console.WriteLine("\t\t /outBpl:<out.bpl>       \tpersist the output Boogie file");
            Console.WriteLine("\t\t /printTransactionSequence \tprints the transaction sequence on console (default false)");
            Console.WriteLine("\t\t /useModularArithmetic         \tuse modular arithmetic for uint (default false)");
=======
            Console.WriteLine("options:");
            Console.WriteLine("\t /noChk                  \tdon't perform verification, default: false");
            Console.WriteLine("\t /noPrf                  \tdon't perform inductive verification, default: false");
            Console.WriteLine("\t /txBound:k              \tonly explore counterexamples with at most k transactions/loop unrollings, default: 2");
            Console.WriteLine("\t /noTxSeq                \tdon't print the transaction sequence on console, default: false)");
            Console.WriteLine("\t /outBpl:<out.bpl>       \tpersist the output Boogie file");
            Console.WriteLine("\t /bplPrelude:<foo.bpl>   \tany additional Boogie file to be added for axioms or user-supplied boogie invariants");
            Console.WriteLine("\t /ignoreMethod:<method>@<contract>: Ignores translation of the method within contract, and only generates a declaration");
            Console.WriteLine("\t\t\t\t\t multiple such pairs can be specified, ignored set is the union");
            Console.WriteLine("\t\t\t\t\t a wild card '*' can be used for method, would mean all the methods of the contract");
            Console.WriteLine("\t /noInlineAttrs          \tdo not generate any {:inline x} attributes, to speed Corral (cannot use with /tryProof)");
            Console.WriteLine("\t /modelStubsAsSkips       \tany unknown procedure or fallback is treated as skip unsoundly (default treated as havoc entire state)");
            Console.WriteLine("\t /modelStubsAsCallbacks       \tany unknown procedure or fallback is treated as callback to any method of any contract (default treated as havoc entire state)");
>>>>>>> 00a9c449
        }

        private static string GetSolcNameByOSPlatform()
        {
            string solcName = null;
            if (RuntimeInformation.IsOSPlatform(OSPlatform.Windows))
            {
                solcName = "solc.exe";
            }
            else if (RuntimeInformation.IsOSPlatform(OSPlatform.Linux))
            {
                solcName = "solc-static-linux";
            }
            else if (RuntimeInformation.IsOSPlatform(OSPlatform.OSX))
            {
                solcName = "solc-mac";
            }
            else
            {
                throw new SystemException("Cannot recognize OS platform");
            }
            return solcName;
        }
    }
}
<|MERGE_RESOLUTION|>--- conflicted
+++ resolved
@@ -1,270 +1,256 @@
-﻿
-namespace VeriSolRunner
-{
-    using System;
-    using System.Collections.Generic;
-    using System.Diagnostics;
-    using System.IO;
-    using System.Linq;
-    using System.Reflection;
-    using System.Runtime.InteropServices;
-    using Microsoft.Extensions.Logging;
-    using SolToBoogie;
-
-    /// <summary>
-    /// Top level application to run VeriSol to target proofs as well as scalable counterexamples
-    /// </summary>
-    class Program
-    {
-        public static int Main(string[] args)
-        {
-            if (args.Length < 2)
-            {
-                ShowUsage();
-                return 1;
-            }
-
-            string solidityFile, entryPointContractName, solcName;
-            bool tryProofFlag, tryRefutation;
-            int recursionBound;
-            ILogger logger;
-            HashSet<Tuple<string, string>> ignoredMethods;
-            bool printTransactionSequence = false;
-            TranslatorFlags translatorFlags = new TranslatorFlags();
-            ParseCommandLineArgs(args,
-                out solidityFile,
-                out entryPointContractName,
-                out tryProofFlag,
-                out tryRefutation,
-                out recursionBound,
-                out solcName,
-                out logger,
-                out ignoredMethods,
-                out printTransactionSequence, 
-                ref translatorFlags);
-
-            var assemblyLocation = Assembly.GetExecutingAssembly().Location;
-            string solcPath = Path.Combine(
-                    Path.GetDirectoryName(assemblyLocation),
-                    solcName);
-            if (!File.Exists(solcPath))
-            {
-                ShowUsage();
-                Console.WriteLine($"Cannot find {solcName} at {solcPath}");
-                return 1;
-            }
-
-            string corralPath = Path.Combine(
-                    Path.GetDirectoryName(assemblyLocation),
-                    "corral.dll");
-            if (!File.Exists(corralPath))
-            {
-                ShowUsage();
-                Console.WriteLine($"Cannot find corral.dll at {corralPath}");
-                return 1;
-            }
-
-            string boogiePath = Path.Combine(
-                    Path.GetDirectoryName(assemblyLocation),
-                    "BoogieDriver.dll");
-            if (!File.Exists(boogiePath))
-            {
-                ShowUsage();
-                Console.WriteLine($"Cannot find BoogieDriver.dll at {boogiePath}");
-                return 1;
-            }
-
-            var verisolExecuter =
-                new VeriSolExecutor(
-                    Path.Combine(Directory.GetCurrentDirectory(), solidityFile), 
-                    entryPointContractName,
-                    corralPath,
-                    boogiePath,
-                    solcPath,
-                    solcName,
-                    recursionBound,
-                    ignoredMethods,
-                    tryRefutation,
-                    tryProofFlag,
-                    logger,
-                    printTransactionSequence,
-                    translatorFlags);
-            return verisolExecuter.Execute();
-        }
-
-        private static void ParseCommandLineArgs(string[] args, out string solidityFile, out string entryPointContractName, out bool tryProofFlag, out bool tryRefutation, out int recursionBound, out string solcName, out ILogger logger, out HashSet<Tuple<string, string>> ignoredMethods,  out bool printTransactionSeq, ref TranslatorFlags translatorFlags)
-        {
-            Console.WriteLine($"Command line args = {{{string.Join(", ", args.ToList())}}}");
-            solidityFile = args[0];
-            // Debug.Assert(!solidityFile.Contains("/"), $"Illegal solidity file name {solidityFile}"); //the file name can be foo/bar/baz.sol
-            entryPointContractName = args[1];
-            Debug.Assert(!entryPointContractName.Contains("/"), $"Illegal contract name {entryPointContractName}");
-
-            tryProofFlag = !(args.Any(x => x.Equals("/noPrf")) || args.Any(x => x.Equals("/noChk"))); //args.Any(x => x.Equals("/tryProof"));
-            tryRefutation = !args.Any(x => x.Equals("/noChk"));
-            recursionBound = 2;
-            var txBounds = args.Where(x => x.StartsWith("/txBound:"));
-            if (txBounds.Count() > 0)
-            {
-                Debug.Assert(txBounds.Count() == 1, $"At most 1 /txBound:k expected, found {txBounds.Count()}");
-                recursionBound = int.Parse(txBounds.First().Substring("/txBound:".Length));
-                Debug.Assert(recursionBound > 0, $"Argument of /txBound:k should be positive, found {recursionBound}");
-            }
-            //if (args.Any(x => x.StartsWith("/tryRefutation:")))
-            //{
-            //    Debug.Assert(!tryRefutation, "Multiple declaration of /tryRefutation:k in command line");
-            //    var arg = args.First(x => x.StartsWith("/tryRefutation:"));
-            //    tryRefutation = true;
-            //    recursionBound = int.Parse(arg.Substring("/tryRefutation:".Length));
-            //}
-
-            solcName = GetSolcNameByOSPlatform();
-            ILoggerFactory loggerFactory = new LoggerFactory().AddConsole(LogLevel.Information);
-            logger = loggerFactory.CreateLogger("VeriSol");
-            ignoredMethods = new HashSet<Tuple<string, string>>();
-            foreach (var arg in args.Where(x => x.StartsWith("/ignoreMethod:")))
-            {
-                Debug.Assert(arg.Contains("@"), $"Error: incorrect use of /ignoreMethod in {arg}");
-                Debug.Assert(arg.LastIndexOf("@") == arg.IndexOf("@"), $"Error: incorrect use of /ignoreMethod in {arg}");
-                var str = arg.Substring("/ignoreMethod:".Length);
-                var method = str.Substring(0, str.IndexOf("@"));
-                var contract = str.Substring(str.IndexOf("@") + 1);
-                ignoredMethods.Add(Tuple.Create(method, contract));
-            }
-            if (args.Any(x => x.StartsWith("/ignoreMethod:")))
-            {
-                Console.WriteLine($"Ignored method/contract pairs ==> \n\t {string.Join(",", ignoredMethods.Select(x => x.Item1 + "@" + x.Item2))}");
-            }
-            translatorFlags.GenerateInlineAttributes = true;
-            if (args.Any(x => x.Equals("/noInlineAttrs")))
-            {
-                translatorFlags.GenerateInlineAttributes = false;
-                if (tryProofFlag)
-                    throw new Exception("/noInlineAttrs cannot be used when /tryProof is used");
-            }
-            if (args.Any(x => x.Equals("/break")))
-            {
-                Debugger.Launch();
-            }
-            if (args.Any(x => x.Equals("/omitSourceLineInfo")))
-            {
-                translatorFlags.NoSourceLineInfoFlag = true;
-            }
-            if (args.Any(x => x.Equals("/omitDataValuesInTrace")))
-            {
-                translatorFlags.NoDataValuesInfoFlag = true;
-            }
-            if (args.Any(x => x.Equals("/useModularArithmetic")))
-            {
-                translatorFlags.UseModularArithmetic = true;
-            }
-            if (args.Any(x => x.Equals("/omitUnsignedSemantics")))
-            {
-                translatorFlags.NoUnsignedAssumesFlag = true;
-            }
-            if (args.Any(x => x.Equals("/omitAxioms")))
-            {
-                translatorFlags.NoAxiomsFlag = true;
-            }
-            if (args.Any(x => x.Equals("/omitHarness")))
-            {
-                translatorFlags.NoHarness = true;
-            }
-
-            if (args.Any(x => x.Equals("/modelReverts")))
-            {
-                translatorFlags.ModelReverts = true;
-            }
-
-            if (args.Any(x => x.Equals("/instrumentGas")))
-            {
-                translatorFlags.InstrumentGas = true;
-            }
-
-            if (args.Any(x => x.Equals("/modelStubsAsSkips")))
-            {
-                translatorFlags.ModelStubsAsSkips = true;
-            }
-            if (args.Any(x => x.Equals("/modelStubsAsCallbacks")))
-            {
-                translatorFlags.ModelStubsAsCallbacks = true;
-            }
-
-
-
-            // don't perform verification for some of these omitFlags
-            if (tryProofFlag || tryRefutation)
-            {
-                Debug.Assert(!translatorFlags.NoHarness &&
-                    !translatorFlags.NoAxiomsFlag &&
-                    !translatorFlags.NoUnsignedAssumesFlag &&                   
-                    !translatorFlags.NoDataValuesInfoFlag &&
-                    !translatorFlags.NoSourceLineInfoFlag,
-                    "Cannot perform verification when any of " +
-                    "/omitSourceLineInfo, " +
-                    "/omitDataValuesInTrace, " +
-                    "/omitAxioms, " +
-                    "/omitHarness, " +
-                    "/omitUnsignedSemantics are specified");
-            }
-
-            printTransactionSeq = !args.Any(x => x.Equals("/noTxSeq"));
-        }
-
-        private static void ShowUsage()
-        {
-            Console.WriteLine("VeriSol: Formal specification and verification tool for Solidity smart contracts");
-            Console.WriteLine("Usage:  VeriSol <relative-path-to-solidity-file> <top-level-contractName> [options]");
-<<<<<<< HEAD
-            Console.WriteLine("\t options:");
-            Console.WriteLine("\t\t /tryProof               \ttry inductive proofs, default: false");
-            Console.WriteLine("\t\t /tryRefutation:k        \ttry to obtain counterexamples for upto k transactions, default: false");
-            //Console.WriteLine("\t\t /recursionBound:k       \tmax number transactions and loop unrollings per transaction, default: 2");
-            Console.WriteLine("\t\t /bplPrelude:<foo.bpl>   \tany additional Boogie file to be added for axioms or user-supplied boogie invariants");
-            Console.WriteLine("\t\t /ignoreMethod:<method>@<contract>: Ignores translation of the method within contract, and only generates a declaration");
-            Console.WriteLine("\t\t\t\t multiple such pairs can be specified, ignored set is the union");
-            Console.WriteLine("\t\t\t\t a wild card '*' can be used for method, would mean all the methods of the contract");
-            Console.WriteLine("\t\t /noInlineAttrs          \tdo not generate any {:inline x} attributes, to speed Corral (cannot use with /tryProof)");
-            Console.WriteLine("\t\t /outBpl:<out.bpl>       \tpersist the output Boogie file");
-            Console.WriteLine("\t\t /printTransactionSequence \tprints the transaction sequence on console (default false)");
-            Console.WriteLine("\t\t /useModularArithmetic         \tuse modular arithmetic for uint (default false)");
-=======
-            Console.WriteLine("options:");
-            Console.WriteLine("\t /noChk                  \tdon't perform verification, default: false");
-            Console.WriteLine("\t /noPrf                  \tdon't perform inductive verification, default: false");
-            Console.WriteLine("\t /txBound:k              \tonly explore counterexamples with at most k transactions/loop unrollings, default: 2");
-            Console.WriteLine("\t /noTxSeq                \tdon't print the transaction sequence on console, default: false)");
-            Console.WriteLine("\t /outBpl:<out.bpl>       \tpersist the output Boogie file");
-            Console.WriteLine("\t /bplPrelude:<foo.bpl>   \tany additional Boogie file to be added for axioms or user-supplied boogie invariants");
-            Console.WriteLine("\t /ignoreMethod:<method>@<contract>: Ignores translation of the method within contract, and only generates a declaration");
-            Console.WriteLine("\t\t\t\t\t multiple such pairs can be specified, ignored set is the union");
-            Console.WriteLine("\t\t\t\t\t a wild card '*' can be used for method, would mean all the methods of the contract");
-            Console.WriteLine("\t /noInlineAttrs          \tdo not generate any {:inline x} attributes, to speed Corral (cannot use with /tryProof)");
-            Console.WriteLine("\t /modelStubsAsSkips       \tany unknown procedure or fallback is treated as skip unsoundly (default treated as havoc entire state)");
-            Console.WriteLine("\t /modelStubsAsCallbacks       \tany unknown procedure or fallback is treated as callback to any method of any contract (default treated as havoc entire state)");
->>>>>>> 00a9c449
-        }
-
-        private static string GetSolcNameByOSPlatform()
-        {
-            string solcName = null;
-            if (RuntimeInformation.IsOSPlatform(OSPlatform.Windows))
-            {
-                solcName = "solc.exe";
-            }
-            else if (RuntimeInformation.IsOSPlatform(OSPlatform.Linux))
-            {
-                solcName = "solc-static-linux";
-            }
-            else if (RuntimeInformation.IsOSPlatform(OSPlatform.OSX))
-            {
-                solcName = "solc-mac";
-            }
-            else
-            {
-                throw new SystemException("Cannot recognize OS platform");
-            }
-            return solcName;
-        }
-    }
-}
+﻿
+namespace VeriSolRunner
+{
+    using System;
+    using System.Collections.Generic;
+    using System.Diagnostics;
+    using System.IO;
+    using System.Linq;
+    using System.Reflection;
+    using System.Runtime.InteropServices;
+    using Microsoft.Extensions.Logging;
+    using SolToBoogie;
+
+    /// <summary>
+    /// Top level application to run VeriSol to target proofs as well as scalable counterexamples
+    /// </summary>
+    class Program
+    {
+        public static int Main(string[] args)
+        {
+            if (args.Length < 2)
+            {
+                ShowUsage();
+                return 1;
+            }
+
+            string solidityFile, entryPointContractName, solcName;
+            bool tryProofFlag, tryRefutation;
+            int recursionBound;
+            ILogger logger;
+            HashSet<Tuple<string, string>> ignoredMethods;
+            bool printTransactionSequence = false;
+            TranslatorFlags translatorFlags = new TranslatorFlags();
+            ParseCommandLineArgs(args,
+                out solidityFile,
+                out entryPointContractName,
+                out tryProofFlag,
+                out tryRefutation,
+                out recursionBound,
+                out solcName,
+                out logger,
+                out ignoredMethods,
+                out printTransactionSequence, 
+                ref translatorFlags);
+
+            var assemblyLocation = Assembly.GetExecutingAssembly().Location;
+            string solcPath = Path.Combine(
+                    Path.GetDirectoryName(assemblyLocation),
+                    solcName);
+            if (!File.Exists(solcPath))
+            {
+                ShowUsage();
+                Console.WriteLine($"Cannot find {solcName} at {solcPath}");
+                return 1;
+            }
+
+            string corralPath = Path.Combine(
+                    Path.GetDirectoryName(assemblyLocation),
+                    "corral.dll");
+            if (!File.Exists(corralPath))
+            {
+                ShowUsage();
+                Console.WriteLine($"Cannot find corral.dll at {corralPath}");
+                return 1;
+            }
+
+            string boogiePath = Path.Combine(
+                    Path.GetDirectoryName(assemblyLocation),
+                    "BoogieDriver.dll");
+            if (!File.Exists(boogiePath))
+            {
+                ShowUsage();
+                Console.WriteLine($"Cannot find BoogieDriver.dll at {boogiePath}");
+                return 1;
+            }
+
+            var verisolExecuter =
+                new VeriSolExecutor(
+                    Path.Combine(Directory.GetCurrentDirectory(), solidityFile), 
+                    entryPointContractName,
+                    corralPath,
+                    boogiePath,
+                    solcPath,
+                    solcName,
+                    recursionBound,
+                    ignoredMethods,
+                    tryRefutation,
+                    tryProofFlag,
+                    logger,
+                    printTransactionSequence,
+                    translatorFlags);
+            return verisolExecuter.Execute();
+        }
+
+        private static void ParseCommandLineArgs(string[] args, out string solidityFile, out string entryPointContractName, out bool tryProofFlag, out bool tryRefutation, out int recursionBound, out string solcName, out ILogger logger, out HashSet<Tuple<string, string>> ignoredMethods,  out bool printTransactionSeq, ref TranslatorFlags translatorFlags)
+        {
+            Console.WriteLine($"Command line args = {{{string.Join(", ", args.ToList())}}}");
+            solidityFile = args[0];
+            // Debug.Assert(!solidityFile.Contains("/"), $"Illegal solidity file name {solidityFile}"); //the file name can be foo/bar/baz.sol
+            entryPointContractName = args[1];
+            Debug.Assert(!entryPointContractName.Contains("/"), $"Illegal contract name {entryPointContractName}");
+
+            tryProofFlag = !(args.Any(x => x.Equals("/noPrf")) || args.Any(x => x.Equals("/noChk"))); //args.Any(x => x.Equals("/tryProof"));
+            tryRefutation = !args.Any(x => x.Equals("/noChk"));
+            recursionBound = 2;
+            var txBounds = args.Where(x => x.StartsWith("/txBound:"));
+            if (txBounds.Count() > 0)
+            {
+                Debug.Assert(txBounds.Count() == 1, $"At most 1 /txBound:k expected, found {txBounds.Count()}");
+                recursionBound = int.Parse(txBounds.First().Substring("/txBound:".Length));
+                Debug.Assert(recursionBound > 0, $"Argument of /txBound:k should be positive, found {recursionBound}");
+            }
+            //if (args.Any(x => x.StartsWith("/tryRefutation:")))
+            //{
+            //    Debug.Assert(!tryRefutation, "Multiple declaration of /tryRefutation:k in command line");
+            //    var arg = args.First(x => x.StartsWith("/tryRefutation:"));
+            //    tryRefutation = true;
+            //    recursionBound = int.Parse(arg.Substring("/tryRefutation:".Length));
+            //}
+
+            solcName = GetSolcNameByOSPlatform();
+            ILoggerFactory loggerFactory = new LoggerFactory().AddConsole(LogLevel.Information);
+            logger = loggerFactory.CreateLogger("VeriSol");
+            ignoredMethods = new HashSet<Tuple<string, string>>();
+            foreach (var arg in args.Where(x => x.StartsWith("/ignoreMethod:")))
+            {
+                Debug.Assert(arg.Contains("@"), $"Error: incorrect use of /ignoreMethod in {arg}");
+                Debug.Assert(arg.LastIndexOf("@") == arg.IndexOf("@"), $"Error: incorrect use of /ignoreMethod in {arg}");
+                var str = arg.Substring("/ignoreMethod:".Length);
+                var method = str.Substring(0, str.IndexOf("@"));
+                var contract = str.Substring(str.IndexOf("@") + 1);
+                ignoredMethods.Add(Tuple.Create(method, contract));
+            }
+            if (args.Any(x => x.StartsWith("/ignoreMethod:")))
+            {
+                Console.WriteLine($"Ignored method/contract pairs ==> \n\t {string.Join(",", ignoredMethods.Select(x => x.Item1 + "@" + x.Item2))}");
+            }
+            translatorFlags.GenerateInlineAttributes = true;
+            if (args.Any(x => x.Equals("/noInlineAttrs")))
+            {
+                translatorFlags.GenerateInlineAttributes = false;
+                if (tryProofFlag)
+                    throw new Exception("/noInlineAttrs cannot be used when /tryProof is used");
+            }
+            if (args.Any(x => x.Equals("/break")))
+            {
+                Debugger.Launch();
+            }
+            if (args.Any(x => x.Equals("/omitSourceLineInfo")))
+            {
+                translatorFlags.NoSourceLineInfoFlag = true;
+            }
+            if (args.Any(x => x.Equals("/omitDataValuesInTrace")))
+            {
+                translatorFlags.NoDataValuesInfoFlag = true;
+            }
+            if (args.Any(x => x.Equals("/useModularArithmetic")))
+            {
+                translatorFlags.UseModularArithmetic = true;
+            }
+            if (args.Any(x => x.Equals("/omitUnsignedSemantics")))
+            {
+                translatorFlags.NoUnsignedAssumesFlag = true;
+            }
+            if (args.Any(x => x.Equals("/omitAxioms")))
+            {
+                translatorFlags.NoAxiomsFlag = true;
+            }
+            if (args.Any(x => x.Equals("/omitHarness")))
+            {
+                translatorFlags.NoHarness = true;
+            }
+
+            if (args.Any(x => x.Equals("/modelReverts")))
+            {
+                translatorFlags.ModelReverts = true;
+            }
+
+            if (args.Any(x => x.Equals("/instrumentGas")))
+            {
+                translatorFlags.InstrumentGas = true;
+            }
+
+            if (args.Any(x => x.Equals("/modelStubsAsSkips")))
+            {
+                translatorFlags.ModelStubsAsSkips = true;
+            }
+            if (args.Any(x => x.Equals("/modelStubsAsCallbacks")))
+            {
+                translatorFlags.ModelStubsAsCallbacks = true;
+            }
+
+
+
+            // don't perform verification for some of these omitFlags
+            if (tryProofFlag || tryRefutation)
+            {
+                Debug.Assert(!translatorFlags.NoHarness &&
+                    !translatorFlags.NoAxiomsFlag &&
+                    !translatorFlags.NoUnsignedAssumesFlag &&                   
+                    !translatorFlags.NoDataValuesInfoFlag &&
+                    !translatorFlags.NoSourceLineInfoFlag,
+                    "Cannot perform verification when any of " +
+                    "/omitSourceLineInfo, " +
+                    "/omitDataValuesInTrace, " +
+                    "/omitAxioms, " +
+                    "/omitHarness, " +
+                    "/omitUnsignedSemantics are specified");
+            }
+
+            printTransactionSeq = !args.Any(x => x.Equals("/noTxSeq"));
+        }
+
+        private static void ShowUsage()
+        {
+            Console.WriteLine("VeriSol: Formal specification and verification tool for Solidity smart contracts");
+            Console.WriteLine("Usage:  VeriSol <relative-path-to-solidity-file> <top-level-contractName> [options]");
+            Console.WriteLine("options:");
+            Console.WriteLine("\t /noChk                  \tdon't perform verification, default: false");
+            Console.WriteLine("\t /noPrf                  \tdon't perform inductive verification, default: false");
+            Console.WriteLine("\t /txBound:k              \tonly explore counterexamples with at most k transactions/loop unrollings, default: 2");
+            Console.WriteLine("\t /noTxSeq                \tdon't print the transaction sequence on console, default: false)");
+            Console.WriteLine("\t /outBpl:<out.bpl>       \tpersist the output Boogie file");
+            Console.WriteLine("\t /bplPrelude:<foo.bpl>   \tany additional Boogie file to be added for axioms or user-supplied boogie invariants");
+            Console.WriteLine("\t /ignoreMethod:<method>@<contract>: Ignores translation of the method within contract, and only generates a declaration");
+            Console.WriteLine("\t\t\t\t\t multiple such pairs can be specified, ignored set is the union");
+            Console.WriteLine("\t\t\t\t\t a wild card '*' can be used for method, would mean all the methods of the contract");
+            Console.WriteLine("\t /noInlineAttrs          \tdo not generate any {:inline x} attributes, to speed Corral (cannot use with /tryProof)");
+            Console.WriteLine("\t /modelStubsAsSkips       \tany unknown procedure or fallback is treated as skip unsoundly (default treated as havoc entire state)");
+            Console.WriteLine("\t /modelStubsAsCallbacks       \tany unknown procedure or fallback is treated as callback to any method of any contract (default treated as havoc entire state)");
+            Console.WriteLine("\t\t /useModularArithmetic         \tuse modular arithmetic for uint (default false)");
+        }
+
+        private static string GetSolcNameByOSPlatform()
+        {
+            string solcName = null;
+            if (RuntimeInformation.IsOSPlatform(OSPlatform.Windows))
+            {
+                solcName = "solc.exe";
+            }
+            else if (RuntimeInformation.IsOSPlatform(OSPlatform.Linux))
+            {
+                solcName = "solc-static-linux";
+            }
+            else if (RuntimeInformation.IsOSPlatform(OSPlatform.OSX))
+            {
+                solcName = "solc-mac";
+            }
+            else
+            {
+                throw new SystemException("Cannot recognize OS platform");
+            }
+            return solcName;
+        }
+    }
+}