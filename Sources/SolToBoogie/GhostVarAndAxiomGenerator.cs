﻿// Copyright (c) Microsoft Corporation. All rights reserved.
// Licensed under the MIT license.
namespace SolToBoogie
{
    using System;
    using System.Collections.Generic;
    using System.Diagnostics;
    using BoogieAST;
    using SolidityAST;

    public class GhostVarAndAxiomGenerator
    {
        // require the ContractDefintions member is populated
        private TranslatorContext context;

        private BoogieCtorType contractType = new BoogieCtorType("ContractName");

        public GhostVarAndAxiomGenerator(TranslatorContext context)
        {
            this.context = context;
        }

        public void Generate()
        {
            GenerateTypes();
            GenerateConstants();
            GenerateFunctions();
            GenerateGlobalVariables();
            GenerateGlobalImplementations();
            GenerateAxioms();
        }

        private void GenerateFunctions()
        {
            context.Program.AddDeclaration(GenerateConstToRefFunction());
            context.Program.AddDeclaration(GenerateKeccakFunction());
            context.Program.AddDeclaration(GenerateAbiEncodedFunctionOneArg());
<<<<<<< HEAD
            context.Program.AddDeclaration(GenerateAbiEncodedFunctionTwoArgs());
            context.Program.AddDeclaration(GenerateVeriSolSumFunction());
=======
            context.Program.AddDeclaration(GenerateAbiEncodedFunctionTwoArgs());
            context.Program.AddDeclaration(GenerateAbiEncodedFunctionOneArgRef());
            context.Program.AddDeclaration(GenerateAbiEncodedFunctionTwoArgsOneRef());

>>>>>>> 5c521f78
        }

        private BoogieFunction GenerateKeccakFunction()
        {
            //function for Int to Ref
            var inVar = new BoogieFormalParam(new BoogieTypedIdent("x", BoogieType.Int));
            var outVar = new BoogieFormalParam(new BoogieTypedIdent("ret", BoogieType.Int));
            return new BoogieFunction(
                "keccak256",
                new List<BoogieVariable>() { inVar },
                new List<BoogieVariable>() { outVar },
                null);
        }
        private BoogieFunction GenerateAbiEncodedFunctionOneArg()
        {
            //function for Int to Int
            var inVar1 = new BoogieFormalParam(new BoogieTypedIdent("x", BoogieType.Int));
            var outVar = new BoogieFormalParam(new BoogieTypedIdent("ret", BoogieType.Int));
            return new BoogieFunction(
                "abiEncodePacked1",
                new List<BoogieVariable>() { inVar1},
                new List<BoogieVariable>() { outVar },
                null);
        }
        private BoogieFunction GenerateAbiEncodedFunctionTwoArgs()
        {
            //function for Int*Int to Int
            var inVar1 = new BoogieFormalParam(new BoogieTypedIdent("x", BoogieType.Int));
            var inVar2 = new BoogieFormalParam(new BoogieTypedIdent("y", BoogieType.Int));
            var outVar = new BoogieFormalParam(new BoogieTypedIdent("ret", BoogieType.Int));
            return new BoogieFunction(
                "abiEncodePacked2",
                new List<BoogieVariable>() { inVar1, inVar2 },
                new List<BoogieVariable>() { outVar },
                null);
        }

        private BoogieFunction GenerateAbiEncodedFunctionOneArgRef()
        {
            //function for Int to Int
            var inVar1 = new BoogieFormalParam(new BoogieTypedIdent("x", BoogieType.Ref));
            var outVar = new BoogieFormalParam(new BoogieTypedIdent("ret", BoogieType.Int));
            return new BoogieFunction(
                "abiEncodePacked1R",
                new List<BoogieVariable>() { inVar1 },
                new List<BoogieVariable>() { outVar },
                null);
        }
        private BoogieFunction GenerateAbiEncodedFunctionTwoArgsOneRef()
        {
            //function for Int*Int to Int
            var inVar1 = new BoogieFormalParam(new BoogieTypedIdent("x", BoogieType.Ref));
            var inVar2 = new BoogieFormalParam(new BoogieTypedIdent("y", BoogieType.Int));
            var outVar = new BoogieFormalParam(new BoogieTypedIdent("ret", BoogieType.Int));
            return new BoogieFunction(
                "abiEncodePacked2R",
                new List<BoogieVariable>() { inVar1, inVar2 },
                new List<BoogieVariable>() { outVar },
                null);
        }


        private BoogieFunction GenerateConstToRefFunction()
        {
            //function for Int to Ref
            var inVar = new BoogieFormalParam(new BoogieTypedIdent("x", BoogieType.Int));
            var outVar = new BoogieFormalParam(new BoogieTypedIdent("ret", BoogieType.Ref));
            return new BoogieFunction(
                "ConstantToRef",
                new List<BoogieVariable>() { inVar },
                new List<BoogieVariable>() { outVar },
                null);
        }
        private BoogieFunction GenerateVeriSolSumFunction()
        {
            //function for [Ref]int to int
            var inVar = new BoogieFormalParam(new BoogieTypedIdent("x", new BoogieMapType(BoogieType.Ref, BoogieType.Int)));
            var outVar = new BoogieFormalParam(new BoogieTypedIdent("ret", BoogieType.Int));
            return new BoogieFunction(
                "_SumMapping_VeriSol",
                new List<BoogieVariable>() { inVar },
                new List<BoogieVariable>() { outVar },
                null);
        }


        private void GenerateTypes()
        {
            context.Program.AddDeclaration(new BoogieTypeCtorDecl("Ref"));
            context.Program.AddDeclaration(new BoogieTypeCtorDecl("ContractName"));
        }

        private void GenerateConstants()
        {
            BoogieConstant nullConstant = new BoogieConstant(new BoogieTypedIdent("null", BoogieType.Ref), true);
            context.Program.AddDeclaration(nullConstant);

            // constants for contract names
            BoogieCtorType tnameType = new BoogieCtorType("ContractName");
            foreach (ContractDefinition contract in context.ContractDefinitions)
            {
                BoogieTypedIdent typedIdent = new BoogieTypedIdent(contract.Name, tnameType);
                BoogieConstant contractNameConstant = new BoogieConstant(typedIdent, true);
                context.Program.AddDeclaration(contractNameConstant);
                foreach(var node in contract.Nodes)
                {
                    if (node is StructDefinition structDefn)
                    {
                        var structTypedIdent = new BoogieTypedIdent(structDefn.CanonicalName, tnameType);
                        context.Program.AddDeclaration(new BoogieConstant(structTypedIdent, true));
                    }
                }
            }
        }

        private void GenerateGlobalVariables()
        {
            BoogieTypedIdent dtypeId = new BoogieTypedIdent("DType", new BoogieMapType(BoogieType.Ref, contractType));
            BoogieGlobalVariable dtype = new BoogieGlobalVariable(dtypeId);
            context.Program.AddDeclaration(dtype);

            BoogieTypedIdent allocId = new BoogieTypedIdent("Alloc", new BoogieMapType(BoogieType.Ref, BoogieType.Bool));
            BoogieGlobalVariable alloc = new BoogieGlobalVariable(allocId);
            context.Program.AddDeclaration(alloc);

            BoogieTypedIdent addrBalanceId = new BoogieTypedIdent("balance_ADDR", new BoogieMapType(BoogieType.Ref, BoogieType.Int));
            BoogieGlobalVariable addrBalance = new BoogieGlobalVariable(addrBalanceId);
            context.Program.AddDeclaration(addrBalance);

            // generate global variables for each array/mapping type to model memory
            GenerateMemoryVariables();

            BoogieMapType type = new BoogieMapType(BoogieType.Ref, BoogieType.Int);
            BoogieTypedIdent arrayLengthId = new BoogieTypedIdent("Length", type);
            BoogieGlobalVariable arrayLength = new BoogieGlobalVariable(arrayLengthId);
            context.Program.AddDeclaration(arrayLength);
        }

        private void GenerateGlobalImplementations()
        {
            GenerateGlobalProcedureFresh();
            GenerateGlobalProcedureAllocMany();
            GenerateBoogieRecord("int", BoogieType.Int);
            GenerateBoogieRecord("ref", BoogieType.Ref);
            GenerateBoogieRecord("bool", BoogieType.Bool);
            GenerateStructConstructors();
        }

        private void GenerateStructConstructors()
        {
            foreach (ContractDefinition contract in context.ContractDefinitions)
            {
                foreach (var node in contract.Nodes)
                {
                    if (node is StructDefinition structDefn)
                    {
                        GenerateStructConstructors(contract, structDefn);
                    }
                }
            }
        }

        private void GenerateStructConstructors(ContractDefinition contract, StructDefinition structDefn)
        {
            // generate the internal one without base constructors
            string procName = structDefn.CanonicalName + "_ctor";
            List<BoogieVariable> inParams = new List<BoogieVariable>();
            inParams.AddRange(TransUtils.GetDefaultInParams());
            foreach(var member in structDefn.Members)
            {
                Debug.Assert(!member.TypeDescriptions.TypeString.StartsWith("struct "), "Do no handle nested structs yet!");
                var formalType = TransUtils.GetBoogieTypeFromSolidityTypeName(member.TypeName);
                var formalName = member.Name;
                inParams.Add(new BoogieFormalParam(new BoogieTypedIdent(formalName, formalType)));
            }

            List<BoogieVariable> outParams = new List<BoogieVariable>(); 
            List<BoogieAttribute> attributes = new List<BoogieAttribute>()
            {
                new BoogieAttribute("inline", 1),
            };
            BoogieProcedure procedure = new BoogieProcedure(procName, inParams, outParams, attributes);
            context.Program.AddDeclaration(procedure);

            List<BoogieVariable> localVars = new List<BoogieVariable>();
            BoogieStmtList procBody = new BoogieStmtList();

            foreach (var member in structDefn.Members)
            {
                //f[this] = f_arg
                Debug.Assert(!member.TypeDescriptions.TypeString.StartsWith("struct "), "Do no handle nested structs yet!");
                var mapName = member.Name + "_" + structDefn.CanonicalName;
                var formalName = member.Name;
                var mapSelectExpr = new BoogieMapSelect(new BoogieIdentifierExpr(mapName), new BoogieIdentifierExpr("this"));
                procBody.AddStatement(new BoogieAssignCmd(mapSelectExpr, new BoogieIdentifierExpr(member.Name)));
            }

            BoogieImplementation implementation = new BoogieImplementation(procName, inParams, outParams, localVars, procBody);
            context.Program.AddDeclaration(implementation);
        }

        private void GenerateBoogieRecord(string typeName, BoogieType btype)
        {
            // generate the internal one without base constructors
            string procName = "boogie_si_record_sol2Bpl_" + typeName;
            var inVar = new BoogieFormalParam(new BoogieTypedIdent("x", btype));
            List<BoogieVariable> inParams = new List<BoogieVariable>() { inVar };
            List<BoogieVariable> outParams = new List<BoogieVariable>();

            BoogieProcedure procedure = new BoogieProcedure(procName, inParams, outParams, null);
            context.Program.AddDeclaration(procedure);
        }

        private void GenerateGlobalProcedureFresh()
        {
            // generate the internal one without base constructors
            string procName = "FreshRefGenerator";
            List<BoogieVariable> inParams = new List<BoogieVariable>();

            var outVar = new BoogieFormalParam(new BoogieTypedIdent("newRef", BoogieType.Ref));
            List<BoogieVariable> outParams = new List<BoogieVariable>()
            {
                outVar
            };
            List<BoogieAttribute> attributes = new List<BoogieAttribute>()
            {
                new BoogieAttribute("inline", 1),
            };
            BoogieProcedure procedure = new BoogieProcedure(procName, inParams, outParams, attributes);
            context.Program.AddDeclaration(procedure);

            List<BoogieVariable> localVars = new List<BoogieVariable>();
            BoogieStmtList procBody = new BoogieStmtList();

            var outVarIdentifier = new BoogieIdentifierExpr("newRef");
            BoogieIdentifierExpr allocIdentExpr = new BoogieIdentifierExpr("Alloc");
            // havoc tmp;
            procBody.AddStatement(new BoogieHavocCmd(outVarIdentifier));
            // assume Alloc[tmp] == false;
            BoogieMapSelect allocMapSelect = new BoogieMapSelect(allocIdentExpr, outVarIdentifier);
            BoogieExpr allocAssumeExpr = new BoogieBinaryOperation(BoogieBinaryOperation.Opcode.EQ, allocMapSelect, new BoogieLiteralExpr(false));
            procBody.AddStatement(new BoogieAssumeCmd(allocAssumeExpr));
            // Alloc[tmp] := true;
            procBody.AddStatement(new BoogieAssignCmd(allocMapSelect, new BoogieLiteralExpr(true)));
            // assume tmp != null
            procBody.AddStatement(new BoogieAssumeCmd(
                              new BoogieBinaryOperation(BoogieBinaryOperation.Opcode.NEQ, outVarIdentifier, new BoogieIdentifierExpr("null"))));

            BoogieImplementation implementation = new BoogieImplementation(procName, inParams, outParams, localVars, procBody);
            context.Program.AddDeclaration(implementation);
        }

        private void GenerateGlobalProcedureAllocMany()
        {
            // generate the internal one without base constructors
            string procName = "HavocAllocMany";
            List<BoogieVariable> inParams = new List<BoogieVariable>();
            List<BoogieVariable> outParams = new List<BoogieVariable>();
            List<BoogieAttribute> attributes = new List<BoogieAttribute>()
            {
                new BoogieAttribute("inline", 1),
            };
            BoogieProcedure procedure = new BoogieProcedure(procName, inParams, outParams, attributes);
            context.Program.AddDeclaration(procedure);

            var oldAlloc = new BoogieLocalVariable(new BoogieTypedIdent("oldAlloc", new BoogieMapType(BoogieType.Ref, BoogieType.Bool)));
            List<BoogieVariable> localVars = new List<BoogieVariable>() {oldAlloc};
            BoogieStmtList procBody = new BoogieStmtList();
            BoogieIdentifierExpr oldAllocIdentExpr = new BoogieIdentifierExpr("oldAlloc");
            BoogieIdentifierExpr allocIdentExpr = new BoogieIdentifierExpr("Alloc");
            // oldAlloc = Alloc
            procBody.AddStatement(new BoogieAssignCmd(oldAllocIdentExpr, allocIdentExpr));            
            // havoc Alloc
            procBody.AddStatement(new BoogieHavocCmd(allocIdentExpr));
            // assume forall i:ref oldAlloc[i] ==> alloc[i]
            var qVar = QVarGenerator.NewQVar(0, 0);
            BoogieMapSelect allocMapSelect = new BoogieMapSelect(allocIdentExpr, qVar);
            BoogieMapSelect oldAllocMapSelect = new BoogieMapSelect(oldAllocIdentExpr, qVar);
            BoogieExpr allocAssumeExpr = new BoogieBinaryOperation(BoogieBinaryOperation.Opcode.IMP, oldAllocMapSelect, allocMapSelect);
            procBody.AddStatement(new BoogieAssumeCmd(new BoogieQuantifiedExpr(true, new List<BoogieIdentifierExpr>() {qVar}, new List<BoogieType>() { BoogieType.Ref }, allocAssumeExpr)));

            BoogieImplementation implementation = new BoogieImplementation(procName, inParams, outParams, localVars, procBody);
            context.Program.AddDeclaration(implementation);
        }

        private void GenerateAxioms()
        {
            context.Program.AddDeclaration(GenerateConstToRefAxiom());
            context.Program.AddDeclaration(GenerateKeccakAxiom());
            context.Program.AddDeclaration(GenerateAbiEncodePackedAxiomOneArg());
<<<<<<< HEAD
            context.Program.AddDeclaration(GenerateAbiEncodePackedAxiomTwoArgs());
            GenerateVeriSolSumAxioms().ForEach(x => context.Program.AddDeclaration(x));
=======
            context.Program.AddDeclaration(GenerateAbiEncodePackedAxiomTwoArgs());

            context.Program.AddDeclaration(GenerateAbiEncodePackedAxiomOneArgRef());
            context.Program.AddDeclaration(GenerateAbiEncodePackedAxiomTwoArgsOneRef());

>>>>>>> 5c521f78
        }

        private BoogieAxiom GenerateConstToRefAxiom()
        {

            var qVar1 = QVarGenerator.NewQVar(0, 0);
            var qVar2 = QVarGenerator.NewQVar(0, 1);
            var eqVar12 = new BoogieBinaryOperation(BoogieBinaryOperation.Opcode.EQ, qVar1, qVar2);
            var qVar1Func = new BoogieFuncCallExpr("ConstantToRef", new List<BoogieExpr>() { qVar1 });
            var qVar2Func = new BoogieFuncCallExpr("ConstantToRef", new List<BoogieExpr>() { qVar2 });
            var eqFunc12 = new BoogieBinaryOperation(BoogieBinaryOperation.Opcode.NEQ, qVar1Func, qVar2Func);
            var bodyExpr = new BoogieBinaryOperation(BoogieBinaryOperation.Opcode.OR, eqVar12, eqFunc12);
            var triggers = new List<BoogieExpr>() { qVar1Func, qVar2Func };

            // forall q1:int, q2:int :: q1 == q2 || ConstantToRef(q1) != ConstantToRef(q2) 
            var qExpr = new BoogieQuantifiedExpr(true, new List<BoogieIdentifierExpr>() { qVar1, qVar2 }, new List<BoogieType>() { BoogieType.Int, BoogieType.Int }, bodyExpr, triggers);

            return new BoogieAxiom(qExpr);
        }
        private BoogieAxiom GenerateKeccakAxiom()
        {

            var qVar1 = QVarGenerator.NewQVar(0, 0);
            var qVar2 = QVarGenerator.NewQVar(0, 1);
            var eqVar12 = new BoogieBinaryOperation(BoogieBinaryOperation.Opcode.EQ, qVar1, qVar2);
            var qVar1Func = new BoogieFuncCallExpr("keccak256", new List<BoogieExpr>() { qVar1 });
            var qVar2Func = new BoogieFuncCallExpr("keccak256", new List<BoogieExpr>() { qVar2 });
            var eqFunc12 = new BoogieBinaryOperation(BoogieBinaryOperation.Opcode.NEQ, qVar1Func, qVar2Func);
            var bodyExpr = new BoogieBinaryOperation(BoogieBinaryOperation.Opcode.OR, eqVar12, eqFunc12);
            var triggers = new List<BoogieExpr>() { qVar1Func, qVar2Func };

            // forall q1:int, q2:int :: q1 == q2 || keccak256(q1) != keccak256(q2) 
            var qExpr = new BoogieQuantifiedExpr(true, new List<BoogieIdentifierExpr>() { qVar1, qVar2 }, new List<BoogieType>() { BoogieType.Int, BoogieType.Int }, bodyExpr, triggers);

            return new BoogieAxiom(qExpr);
        }
        private BoogieAxiom GenerateAbiEncodePackedAxiomOneArg()
        {

            var qVar1 = QVarGenerator.NewQVar(0, 0);
            var qVar2 = QVarGenerator.NewQVar(0, 1);
            var eqVar12 = new BoogieBinaryOperation(BoogieBinaryOperation.Opcode.EQ, qVar1, qVar2);
            var qVar1Func = new BoogieFuncCallExpr("abiEncodePacked1", new List<BoogieExpr>() { qVar1 });
            var qVar2Func = new BoogieFuncCallExpr("abiEncodePacked1", new List<BoogieExpr>() { qVar2 });
            var eqFunc12 = new BoogieBinaryOperation(BoogieBinaryOperation.Opcode.NEQ, qVar1Func, qVar2Func);
            var bodyExpr = new BoogieBinaryOperation(BoogieBinaryOperation.Opcode.OR, eqVar12, eqFunc12);
            var triggers = new List<BoogieExpr>() { qVar1Func, qVar2Func };

            // forall q1:int, q2:int :: q1 == q2 || abiEncodePacked(q1) != abiEncodePacked(q2) 
            var qExpr = new BoogieQuantifiedExpr(true, new List<BoogieIdentifierExpr>() { qVar1, qVar2 }, new List<BoogieType>() { BoogieType.Int, BoogieType.Int }, bodyExpr, triggers);

            return new BoogieAxiom(qExpr);
        }
        private BoogieAxiom GenerateAbiEncodePackedAxiomTwoArgs()
        {
            var qVar11 = QVarGenerator.NewQVar(0, 0);
            var qVar12 = QVarGenerator.NewQVar(0, 1);
            var qVar21 = QVarGenerator.NewQVar(1, 0);
            var qVar22 = QVarGenerator.NewQVar(1, 1);
            var eqVar1 = new BoogieBinaryOperation(BoogieBinaryOperation.Opcode.EQ, qVar11, qVar12);
            var eqVar2 = new BoogieBinaryOperation(BoogieBinaryOperation.Opcode.EQ, qVar21, qVar22);
            var qVar1Func = new BoogieFuncCallExpr("abiEncodePacked2", new List<BoogieExpr>() { qVar11, qVar21 });
            var qVar2Func = new BoogieFuncCallExpr("abiEncodePacked2", new List<BoogieExpr>() { qVar12, qVar22 });
            var triggers = new List<BoogieExpr>() { qVar1Func, qVar2Func };

            var eqFunc12 = new BoogieBinaryOperation(BoogieBinaryOperation.Opcode.NEQ, qVar1Func, qVar2Func);
            var eqArgs = new BoogieBinaryOperation(BoogieBinaryOperation.Opcode.AND, eqVar1, eqVar2);
            var bodyExpr = new BoogieBinaryOperation(BoogieBinaryOperation.Opcode.OR, eqArgs, eqFunc12);

            // forall q1:int, q2:int, q1', q2' :: (q1 == q1' && q2 == q2') || abiEncodePacked(q1, q2) != abiEncodePacked(q1', q2') 
            var qExpr = new BoogieQuantifiedExpr(true, new List<BoogieIdentifierExpr>() { qVar11, qVar12, qVar21, qVar22 }, 
                new List<BoogieType>() { BoogieType.Int, BoogieType.Int, BoogieType.Int, BoogieType.Int }, bodyExpr, triggers);

            return new BoogieAxiom(qExpr);
        }


        private BoogieAxiom GenerateAbiEncodePackedAxiomOneArgRef()
        {

            var qVar1 = QVarGenerator.NewQVar(0, 0);
            var qVar2 = QVarGenerator.NewQVar(0, 1);
            var eqVar12 = new BoogieBinaryOperation(BoogieBinaryOperation.Opcode.EQ, qVar1, qVar2);
            var qVar1Func = new BoogieFuncCallExpr("abiEncodePacked1R", new List<BoogieExpr>() { qVar1 });
            var qVar2Func = new BoogieFuncCallExpr("abiEncodePacked1R", new List<BoogieExpr>() { qVar2 });
            var eqFunc12 = new BoogieBinaryOperation(BoogieBinaryOperation.Opcode.NEQ, qVar1Func, qVar2Func);
            var bodyExpr = new BoogieBinaryOperation(BoogieBinaryOperation.Opcode.OR, eqVar12, eqFunc12);
            var triggers = new List<BoogieExpr>() { qVar1Func, qVar2Func };

            // forall q1:int, q2:int :: q1 == q2 || abiEncodePacked(q1) != abiEncodePacked(q2) 
            var qExpr = new BoogieQuantifiedExpr(true, new List<BoogieIdentifierExpr>() { qVar1, qVar2 }, new List<BoogieType>() { BoogieType.Ref, BoogieType.Ref}, bodyExpr, triggers);

            return new BoogieAxiom(qExpr);
        }
        private List<BoogieAxiom> GenerateVeriSolSumAxioms()
        {
            // axiom(forall m:[Ref]int :: (exists _a: Ref::m[_a] != 0) || _SumMapping_VeriSol(m) == 0);
            var qVar1 = QVarGenerator.NewQVar(0, 0);
            var qVar2 = QVarGenerator.NewQVar(0, 1);
            var ma = new BoogieMapSelect(qVar1, qVar2);
            var maEq0 = new BoogieBinaryOperation(BoogieBinaryOperation.Opcode.NEQ, ma, new BoogieLiteralExpr(System.Numerics.BigInteger.Zero));
            var existsMaNeq0 = new BoogieQuantifiedExpr(false,
                new List<BoogieIdentifierExpr>() { qVar2 },
                new List<BoogieType>() { BoogieType.Ref },
                maEq0,
                null);

            var sumM = new BoogieFuncCallExpr("_SumMapping_VeriSol", new List<BoogieExpr>() { qVar1 });
            var sumMEq0 = new BoogieBinaryOperation(BoogieBinaryOperation.Opcode.EQ, sumM, new BoogieLiteralExpr(System.Numerics.BigInteger.Zero));
            var maEq0SumEq0 = new BoogieBinaryOperation(BoogieBinaryOperation.Opcode.OR, existsMaNeq0, sumMEq0);
            var axiom1 = new BoogieQuantifiedExpr(true,
                new List<BoogieIdentifierExpr>() { qVar1},
                new List<BoogieType>() { new BoogieMapType(BoogieType.Ref, BoogieType.Int)},
                maEq0SumEq0,
                null);


            // axiom(forall m:[Ref]int, _a: Ref, _b: int :: _SumMapping_VeriSol(m[_a:= _b]) == _SumMapping_VeriSol(m) - m[_a] + _b);
            var qVar3 = QVarGenerator.NewQVar(0, 2);
            var subExpr = new BoogieBinaryOperation(BoogieBinaryOperation.Opcode.SUB, sumM, ma);
            var addExpr = new BoogieBinaryOperation(BoogieBinaryOperation.Opcode.ADD, subExpr, qVar3);
            var updExpr = new BoogieMapUpdate(qVar1, qVar2, qVar3);
            var sumUpdExpr = new BoogieFuncCallExpr("_SumMapping_VeriSol", new List<BoogieExpr>() {updExpr});
            var sumUpdEqExpr = new BoogieBinaryOperation(BoogieBinaryOperation.Opcode.EQ, sumUpdExpr, addExpr);
            var axiom2 = new BoogieQuantifiedExpr(true,
                new List<BoogieIdentifierExpr>() { qVar1, qVar2, qVar3 },
                new List<BoogieType>() { new BoogieMapType(BoogieType.Ref, BoogieType.Int), BoogieType.Ref, BoogieType.Int },
                sumUpdEqExpr,
                null);

            return new List<BoogieAxiom>() { new BoogieAxiom(axiom1), new BoogieAxiom(axiom2) };
        }


        private BoogieAxiom GenerateAbiEncodePackedAxiomTwoArgsOneRef()
        {
            var qVar11 = QVarGenerator.NewQVar(0, 0);
            var qVar12 = QVarGenerator.NewQVar(0, 1);
            var qVar21 = QVarGenerator.NewQVar(1, 0);
            var qVar22 = QVarGenerator.NewQVar(1, 1);
            var eqVar1 = new BoogieBinaryOperation(BoogieBinaryOperation.Opcode.EQ, qVar11, qVar12);
            var eqVar2 = new BoogieBinaryOperation(BoogieBinaryOperation.Opcode.EQ, qVar21, qVar22);
            var qVar1Func = new BoogieFuncCallExpr("abiEncodePacked2R", new List<BoogieExpr>() { qVar11, qVar21 });
            var qVar2Func = new BoogieFuncCallExpr("abiEncodePacked2R", new List<BoogieExpr>() { qVar12, qVar22 });
            var triggers = new List<BoogieExpr>() { qVar1Func, qVar2Func };

            var eqFunc12 = new BoogieBinaryOperation(BoogieBinaryOperation.Opcode.NEQ, qVar1Func, qVar2Func);
            var eqArgs = new BoogieBinaryOperation(BoogieBinaryOperation.Opcode.AND, eqVar1, eqVar2);
            var bodyExpr = new BoogieBinaryOperation(BoogieBinaryOperation.Opcode.OR, eqArgs, eqFunc12);

            // forall q1:int, q2:int, q1', q2' :: (q1 == q1' && q2 == q2') || abiEncodePacked(q1, q2) != abiEncodePacked(q1', q2') 
            var qExpr = new BoogieQuantifiedExpr(true, new List<BoogieIdentifierExpr>() { qVar11, qVar12, qVar21, qVar22 },
                new List<BoogieType>() { BoogieType.Ref, BoogieType.Ref, BoogieType.Int, BoogieType.Int }, bodyExpr, triggers);

            return new BoogieAxiom(qExpr);
        }


        private void GenerateMemoryVariables()
        {
            HashSet<KeyValuePair<BoogieType, BoogieType>> generatedTypes = new HashSet<KeyValuePair<BoogieType, BoogieType>>();
            // mappings
            foreach (ContractDefinition contract in context.ContractToMappingsMap.Keys)
            {
                foreach (VariableDeclaration varDecl in context.ContractToMappingsMap[contract])
                {
                    Debug.Assert(varDecl.TypeName is Mapping);
                    Mapping mapping = varDecl.TypeName as Mapping;
                    GenerateMemoryVariablesForMapping(mapping, generatedTypes);
                }
            }
            // arrays
            foreach (ContractDefinition contract in context.ContractToArraysMap.Keys)
            {
                foreach (VariableDeclaration varDecl in context.ContractToArraysMap[contract])
                {
                    Debug.Assert(varDecl.TypeName is ArrayTypeName);
                    ArrayTypeName array = varDecl.TypeName as ArrayTypeName;
                    GenerateMemoryVariablesForArray(array, generatedTypes);
                }
            }
        }

        private void GenerateMemoryVariablesForMapping(Mapping mapping, HashSet<KeyValuePair<BoogieType, BoogieType>> generatedTypes)
        {
            BoogieType boogieKeyType = TransUtils.GetBoogieTypeFromSolidityTypeName(mapping.KeyType);
            BoogieType boogieValType = null;
            if (mapping.ValueType is Mapping submapping)
            {
                boogieValType = BoogieType.Ref;
                GenerateMemoryVariablesForMapping(submapping, generatedTypes);
            }
            else if (mapping.ValueType is ArrayTypeName array)
            {
                boogieValType = BoogieType.Ref;
                GenerateMemoryVariablesForArray(array, generatedTypes);
            }
            else
            {
                boogieValType = TransUtils.GetBoogieTypeFromSolidityTypeName(mapping.ValueType);
            }

            KeyValuePair<BoogieType, BoogieType> pair = new KeyValuePair<BoogieType,BoogieType>(boogieKeyType, boogieValType);
            if (!generatedTypes.Contains(pair))
            {
                generatedTypes.Add(pair);
                GenerateSingleMemoryVariable(boogieKeyType, boogieValType);
            }
        }

        private void GenerateMemoryVariablesForArray(ArrayTypeName array, HashSet<KeyValuePair<BoogieType, BoogieType>> generatedTypes)
        {
            BoogieType boogieKeyType = BoogieType.Int;
            BoogieType boogieValType = null;
            if (array.BaseType is ArrayTypeName subarray)
            {
                boogieValType = BoogieType.Ref;
                GenerateMemoryVariablesForArray(subarray, generatedTypes);
            }
            else if (array.BaseType is Mapping mapping)
            {
                boogieValType = BoogieType.Ref;
                GenerateMemoryVariablesForMapping(mapping, generatedTypes);
            }
            else
            {
                boogieValType = TransUtils.GetBoogieTypeFromSolidityTypeName(array.BaseType);
            }

            KeyValuePair<BoogieType, BoogieType> pair = new KeyValuePair<BoogieType, BoogieType>(boogieKeyType, boogieValType);
            if (!generatedTypes.Contains(pair))
            {
                generatedTypes.Add(pair);
                GenerateSingleMemoryVariable(boogieKeyType, boogieValType);
            }
        }

        private void GenerateSingleMemoryVariable(BoogieType keyType, BoogieType valType)
        {
            BoogieMapType map = new BoogieMapType(keyType, valType);
            map = new BoogieMapType(BoogieType.Ref, map);

            string name = MapArrayHelper.GetMemoryMapName(keyType, valType);
            context.Program.AddDeclaration(new BoogieGlobalVariable(new BoogieTypedIdent(name, map)));
        }
    }
}
<|MERGE_RESOLUTION|>--- conflicted
+++ resolved
@@ -1,593 +1,586 @@
-﻿// Copyright (c) Microsoft Corporation. All rights reserved.
-// Licensed under the MIT license.
-namespace SolToBoogie
-{
-    using System;
-    using System.Collections.Generic;
-    using System.Diagnostics;
-    using BoogieAST;
-    using SolidityAST;
-
-    public class GhostVarAndAxiomGenerator
-    {
-        // require the ContractDefintions member is populated
-        private TranslatorContext context;
-
-        private BoogieCtorType contractType = new BoogieCtorType("ContractName");
-
-        public GhostVarAndAxiomGenerator(TranslatorContext context)
-        {
-            this.context = context;
-        }
-
-        public void Generate()
-        {
-            GenerateTypes();
-            GenerateConstants();
-            GenerateFunctions();
-            GenerateGlobalVariables();
-            GenerateGlobalImplementations();
-            GenerateAxioms();
-        }
-
-        private void GenerateFunctions()
-        {
-            context.Program.AddDeclaration(GenerateConstToRefFunction());
-            context.Program.AddDeclaration(GenerateKeccakFunction());
-            context.Program.AddDeclaration(GenerateAbiEncodedFunctionOneArg());
-<<<<<<< HEAD
-            context.Program.AddDeclaration(GenerateAbiEncodedFunctionTwoArgs());
-            context.Program.AddDeclaration(GenerateVeriSolSumFunction());
-=======
-            context.Program.AddDeclaration(GenerateAbiEncodedFunctionTwoArgs());
-            context.Program.AddDeclaration(GenerateAbiEncodedFunctionOneArgRef());
-            context.Program.AddDeclaration(GenerateAbiEncodedFunctionTwoArgsOneRef());
-
->>>>>>> 5c521f78
-        }
-
-        private BoogieFunction GenerateKeccakFunction()
-        {
-            //function for Int to Ref
-            var inVar = new BoogieFormalParam(new BoogieTypedIdent("x", BoogieType.Int));
-            var outVar = new BoogieFormalParam(new BoogieTypedIdent("ret", BoogieType.Int));
-            return new BoogieFunction(
-                "keccak256",
-                new List<BoogieVariable>() { inVar },
-                new List<BoogieVariable>() { outVar },
-                null);
-        }
-        private BoogieFunction GenerateAbiEncodedFunctionOneArg()
-        {
-            //function for Int to Int
-            var inVar1 = new BoogieFormalParam(new BoogieTypedIdent("x", BoogieType.Int));
-            var outVar = new BoogieFormalParam(new BoogieTypedIdent("ret", BoogieType.Int));
-            return new BoogieFunction(
-                "abiEncodePacked1",
-                new List<BoogieVariable>() { inVar1},
-                new List<BoogieVariable>() { outVar },
-                null);
-        }
-        private BoogieFunction GenerateAbiEncodedFunctionTwoArgs()
-        {
-            //function for Int*Int to Int
-            var inVar1 = new BoogieFormalParam(new BoogieTypedIdent("x", BoogieType.Int));
-            var inVar2 = new BoogieFormalParam(new BoogieTypedIdent("y", BoogieType.Int));
-            var outVar = new BoogieFormalParam(new BoogieTypedIdent("ret", BoogieType.Int));
-            return new BoogieFunction(
-                "abiEncodePacked2",
-                new List<BoogieVariable>() { inVar1, inVar2 },
-                new List<BoogieVariable>() { outVar },
-                null);
-        }
-
-        private BoogieFunction GenerateAbiEncodedFunctionOneArgRef()
-        {
-            //function for Int to Int
-            var inVar1 = new BoogieFormalParam(new BoogieTypedIdent("x", BoogieType.Ref));
-            var outVar = new BoogieFormalParam(new BoogieTypedIdent("ret", BoogieType.Int));
-            return new BoogieFunction(
-                "abiEncodePacked1R",
-                new List<BoogieVariable>() { inVar1 },
-                new List<BoogieVariable>() { outVar },
-                null);
-        }
-        private BoogieFunction GenerateAbiEncodedFunctionTwoArgsOneRef()
-        {
-            //function for Int*Int to Int
-            var inVar1 = new BoogieFormalParam(new BoogieTypedIdent("x", BoogieType.Ref));
-            var inVar2 = new BoogieFormalParam(new BoogieTypedIdent("y", BoogieType.Int));
-            var outVar = new BoogieFormalParam(new BoogieTypedIdent("ret", BoogieType.Int));
-            return new BoogieFunction(
-                "abiEncodePacked2R",
-                new List<BoogieVariable>() { inVar1, inVar2 },
-                new List<BoogieVariable>() { outVar },
-                null);
-        }
-
-
-        private BoogieFunction GenerateConstToRefFunction()
-        {
-            //function for Int to Ref
-            var inVar = new BoogieFormalParam(new BoogieTypedIdent("x", BoogieType.Int));
-            var outVar = new BoogieFormalParam(new BoogieTypedIdent("ret", BoogieType.Ref));
-            return new BoogieFunction(
-                "ConstantToRef",
-                new List<BoogieVariable>() { inVar },
-                new List<BoogieVariable>() { outVar },
-                null);
-        }
-        private BoogieFunction GenerateVeriSolSumFunction()
-        {
-            //function for [Ref]int to int
-            var inVar = new BoogieFormalParam(new BoogieTypedIdent("x", new BoogieMapType(BoogieType.Ref, BoogieType.Int)));
-            var outVar = new BoogieFormalParam(new BoogieTypedIdent("ret", BoogieType.Int));
-            return new BoogieFunction(
-                "_SumMapping_VeriSol",
-                new List<BoogieVariable>() { inVar },
-                new List<BoogieVariable>() { outVar },
-                null);
-        }
-
-
-        private void GenerateTypes()
-        {
-            context.Program.AddDeclaration(new BoogieTypeCtorDecl("Ref"));
-            context.Program.AddDeclaration(new BoogieTypeCtorDecl("ContractName"));
-        }
-
-        private void GenerateConstants()
-        {
-            BoogieConstant nullConstant = new BoogieConstant(new BoogieTypedIdent("null", BoogieType.Ref), true);
-            context.Program.AddDeclaration(nullConstant);
-
-            // constants for contract names
-            BoogieCtorType tnameType = new BoogieCtorType("ContractName");
-            foreach (ContractDefinition contract in context.ContractDefinitions)
-            {
-                BoogieTypedIdent typedIdent = new BoogieTypedIdent(contract.Name, tnameType);
-                BoogieConstant contractNameConstant = new BoogieConstant(typedIdent, true);
-                context.Program.AddDeclaration(contractNameConstant);
-                foreach(var node in contract.Nodes)
-                {
-                    if (node is StructDefinition structDefn)
-                    {
-                        var structTypedIdent = new BoogieTypedIdent(structDefn.CanonicalName, tnameType);
-                        context.Program.AddDeclaration(new BoogieConstant(structTypedIdent, true));
-                    }
-                }
-            }
-        }
-
-        private void GenerateGlobalVariables()
-        {
-            BoogieTypedIdent dtypeId = new BoogieTypedIdent("DType", new BoogieMapType(BoogieType.Ref, contractType));
-            BoogieGlobalVariable dtype = new BoogieGlobalVariable(dtypeId);
-            context.Program.AddDeclaration(dtype);
-
-            BoogieTypedIdent allocId = new BoogieTypedIdent("Alloc", new BoogieMapType(BoogieType.Ref, BoogieType.Bool));
-            BoogieGlobalVariable alloc = new BoogieGlobalVariable(allocId);
-            context.Program.AddDeclaration(alloc);
-
-            BoogieTypedIdent addrBalanceId = new BoogieTypedIdent("balance_ADDR", new BoogieMapType(BoogieType.Ref, BoogieType.Int));
-            BoogieGlobalVariable addrBalance = new BoogieGlobalVariable(addrBalanceId);
-            context.Program.AddDeclaration(addrBalance);
-
-            // generate global variables for each array/mapping type to model memory
-            GenerateMemoryVariables();
-
-            BoogieMapType type = new BoogieMapType(BoogieType.Ref, BoogieType.Int);
-            BoogieTypedIdent arrayLengthId = new BoogieTypedIdent("Length", type);
-            BoogieGlobalVariable arrayLength = new BoogieGlobalVariable(arrayLengthId);
-            context.Program.AddDeclaration(arrayLength);
-        }
-
-        private void GenerateGlobalImplementations()
-        {
-            GenerateGlobalProcedureFresh();
-            GenerateGlobalProcedureAllocMany();
-            GenerateBoogieRecord("int", BoogieType.Int);
-            GenerateBoogieRecord("ref", BoogieType.Ref);
-            GenerateBoogieRecord("bool", BoogieType.Bool);
-            GenerateStructConstructors();
-        }
-
-        private void GenerateStructConstructors()
-        {
-            foreach (ContractDefinition contract in context.ContractDefinitions)
-            {
-                foreach (var node in contract.Nodes)
-                {
-                    if (node is StructDefinition structDefn)
-                    {
-                        GenerateStructConstructors(contract, structDefn);
-                    }
-                }
-            }
-        }
-
-        private void GenerateStructConstructors(ContractDefinition contract, StructDefinition structDefn)
-        {
-            // generate the internal one without base constructors
-            string procName = structDefn.CanonicalName + "_ctor";
-            List<BoogieVariable> inParams = new List<BoogieVariable>();
-            inParams.AddRange(TransUtils.GetDefaultInParams());
-            foreach(var member in structDefn.Members)
-            {
-                Debug.Assert(!member.TypeDescriptions.TypeString.StartsWith("struct "), "Do no handle nested structs yet!");
-                var formalType = TransUtils.GetBoogieTypeFromSolidityTypeName(member.TypeName);
-                var formalName = member.Name;
-                inParams.Add(new BoogieFormalParam(new BoogieTypedIdent(formalName, formalType)));
-            }
-
-            List<BoogieVariable> outParams = new List<BoogieVariable>(); 
-            List<BoogieAttribute> attributes = new List<BoogieAttribute>()
-            {
-                new BoogieAttribute("inline", 1),
-            };
-            BoogieProcedure procedure = new BoogieProcedure(procName, inParams, outParams, attributes);
-            context.Program.AddDeclaration(procedure);
-
-            List<BoogieVariable> localVars = new List<BoogieVariable>();
-            BoogieStmtList procBody = new BoogieStmtList();
-
-            foreach (var member in structDefn.Members)
-            {
-                //f[this] = f_arg
-                Debug.Assert(!member.TypeDescriptions.TypeString.StartsWith("struct "), "Do no handle nested structs yet!");
-                var mapName = member.Name + "_" + structDefn.CanonicalName;
-                var formalName = member.Name;
-                var mapSelectExpr = new BoogieMapSelect(new BoogieIdentifierExpr(mapName), new BoogieIdentifierExpr("this"));
-                procBody.AddStatement(new BoogieAssignCmd(mapSelectExpr, new BoogieIdentifierExpr(member.Name)));
-            }
-
-            BoogieImplementation implementation = new BoogieImplementation(procName, inParams, outParams, localVars, procBody);
-            context.Program.AddDeclaration(implementation);
-        }
-
-        private void GenerateBoogieRecord(string typeName, BoogieType btype)
-        {
-            // generate the internal one without base constructors
-            string procName = "boogie_si_record_sol2Bpl_" + typeName;
-            var inVar = new BoogieFormalParam(new BoogieTypedIdent("x", btype));
-            List<BoogieVariable> inParams = new List<BoogieVariable>() { inVar };
-            List<BoogieVariable> outParams = new List<BoogieVariable>();
-
-            BoogieProcedure procedure = new BoogieProcedure(procName, inParams, outParams, null);
-            context.Program.AddDeclaration(procedure);
-        }
-
-        private void GenerateGlobalProcedureFresh()
-        {
-            // generate the internal one without base constructors
-            string procName = "FreshRefGenerator";
-            List<BoogieVariable> inParams = new List<BoogieVariable>();
-
-            var outVar = new BoogieFormalParam(new BoogieTypedIdent("newRef", BoogieType.Ref));
-            List<BoogieVariable> outParams = new List<BoogieVariable>()
-            {
-                outVar
-            };
-            List<BoogieAttribute> attributes = new List<BoogieAttribute>()
-            {
-                new BoogieAttribute("inline", 1),
-            };
-            BoogieProcedure procedure = new BoogieProcedure(procName, inParams, outParams, attributes);
-            context.Program.AddDeclaration(procedure);
-
-            List<BoogieVariable> localVars = new List<BoogieVariable>();
-            BoogieStmtList procBody = new BoogieStmtList();
-
-            var outVarIdentifier = new BoogieIdentifierExpr("newRef");
-            BoogieIdentifierExpr allocIdentExpr = new BoogieIdentifierExpr("Alloc");
-            // havoc tmp;
-            procBody.AddStatement(new BoogieHavocCmd(outVarIdentifier));
-            // assume Alloc[tmp] == false;
-            BoogieMapSelect allocMapSelect = new BoogieMapSelect(allocIdentExpr, outVarIdentifier);
-            BoogieExpr allocAssumeExpr = new BoogieBinaryOperation(BoogieBinaryOperation.Opcode.EQ, allocMapSelect, new BoogieLiteralExpr(false));
-            procBody.AddStatement(new BoogieAssumeCmd(allocAssumeExpr));
-            // Alloc[tmp] := true;
-            procBody.AddStatement(new BoogieAssignCmd(allocMapSelect, new BoogieLiteralExpr(true)));
-            // assume tmp != null
-            procBody.AddStatement(new BoogieAssumeCmd(
-                              new BoogieBinaryOperation(BoogieBinaryOperation.Opcode.NEQ, outVarIdentifier, new BoogieIdentifierExpr("null"))));
-
-            BoogieImplementation implementation = new BoogieImplementation(procName, inParams, outParams, localVars, procBody);
-            context.Program.AddDeclaration(implementation);
-        }
-
-        private void GenerateGlobalProcedureAllocMany()
-        {
-            // generate the internal one without base constructors
-            string procName = "HavocAllocMany";
-            List<BoogieVariable> inParams = new List<BoogieVariable>();
-            List<BoogieVariable> outParams = new List<BoogieVariable>();
-            List<BoogieAttribute> attributes = new List<BoogieAttribute>()
-            {
-                new BoogieAttribute("inline", 1),
-            };
-            BoogieProcedure procedure = new BoogieProcedure(procName, inParams, outParams, attributes);
-            context.Program.AddDeclaration(procedure);
-
-            var oldAlloc = new BoogieLocalVariable(new BoogieTypedIdent("oldAlloc", new BoogieMapType(BoogieType.Ref, BoogieType.Bool)));
-            List<BoogieVariable> localVars = new List<BoogieVariable>() {oldAlloc};
-            BoogieStmtList procBody = new BoogieStmtList();
-            BoogieIdentifierExpr oldAllocIdentExpr = new BoogieIdentifierExpr("oldAlloc");
-            BoogieIdentifierExpr allocIdentExpr = new BoogieIdentifierExpr("Alloc");
-            // oldAlloc = Alloc
-            procBody.AddStatement(new BoogieAssignCmd(oldAllocIdentExpr, allocIdentExpr));            
-            // havoc Alloc
-            procBody.AddStatement(new BoogieHavocCmd(allocIdentExpr));
-            // assume forall i:ref oldAlloc[i] ==> alloc[i]
-            var qVar = QVarGenerator.NewQVar(0, 0);
-            BoogieMapSelect allocMapSelect = new BoogieMapSelect(allocIdentExpr, qVar);
-            BoogieMapSelect oldAllocMapSelect = new BoogieMapSelect(oldAllocIdentExpr, qVar);
-            BoogieExpr allocAssumeExpr = new BoogieBinaryOperation(BoogieBinaryOperation.Opcode.IMP, oldAllocMapSelect, allocMapSelect);
-            procBody.AddStatement(new BoogieAssumeCmd(new BoogieQuantifiedExpr(true, new List<BoogieIdentifierExpr>() {qVar}, new List<BoogieType>() { BoogieType.Ref }, allocAssumeExpr)));
-
-            BoogieImplementation implementation = new BoogieImplementation(procName, inParams, outParams, localVars, procBody);
-            context.Program.AddDeclaration(implementation);
-        }
-
-        private void GenerateAxioms()
-        {
-            context.Program.AddDeclaration(GenerateConstToRefAxiom());
-            context.Program.AddDeclaration(GenerateKeccakAxiom());
-            context.Program.AddDeclaration(GenerateAbiEncodePackedAxiomOneArg());
-<<<<<<< HEAD
-            context.Program.AddDeclaration(GenerateAbiEncodePackedAxiomTwoArgs());
-            GenerateVeriSolSumAxioms().ForEach(x => context.Program.AddDeclaration(x));
-=======
-            context.Program.AddDeclaration(GenerateAbiEncodePackedAxiomTwoArgs());
-
-            context.Program.AddDeclaration(GenerateAbiEncodePackedAxiomOneArgRef());
-            context.Program.AddDeclaration(GenerateAbiEncodePackedAxiomTwoArgsOneRef());
-
->>>>>>> 5c521f78
-        }
-
-        private BoogieAxiom GenerateConstToRefAxiom()
-        {
-
-            var qVar1 = QVarGenerator.NewQVar(0, 0);
-            var qVar2 = QVarGenerator.NewQVar(0, 1);
-            var eqVar12 = new BoogieBinaryOperation(BoogieBinaryOperation.Opcode.EQ, qVar1, qVar2);
-            var qVar1Func = new BoogieFuncCallExpr("ConstantToRef", new List<BoogieExpr>() { qVar1 });
-            var qVar2Func = new BoogieFuncCallExpr("ConstantToRef", new List<BoogieExpr>() { qVar2 });
-            var eqFunc12 = new BoogieBinaryOperation(BoogieBinaryOperation.Opcode.NEQ, qVar1Func, qVar2Func);
-            var bodyExpr = new BoogieBinaryOperation(BoogieBinaryOperation.Opcode.OR, eqVar12, eqFunc12);
-            var triggers = new List<BoogieExpr>() { qVar1Func, qVar2Func };
-
-            // forall q1:int, q2:int :: q1 == q2 || ConstantToRef(q1) != ConstantToRef(q2) 
-            var qExpr = new BoogieQuantifiedExpr(true, new List<BoogieIdentifierExpr>() { qVar1, qVar2 }, new List<BoogieType>() { BoogieType.Int, BoogieType.Int }, bodyExpr, triggers);
-
-            return new BoogieAxiom(qExpr);
-        }
-        private BoogieAxiom GenerateKeccakAxiom()
-        {
-
-            var qVar1 = QVarGenerator.NewQVar(0, 0);
-            var qVar2 = QVarGenerator.NewQVar(0, 1);
-            var eqVar12 = new BoogieBinaryOperation(BoogieBinaryOperation.Opcode.EQ, qVar1, qVar2);
-            var qVar1Func = new BoogieFuncCallExpr("keccak256", new List<BoogieExpr>() { qVar1 });
-            var qVar2Func = new BoogieFuncCallExpr("keccak256", new List<BoogieExpr>() { qVar2 });
-            var eqFunc12 = new BoogieBinaryOperation(BoogieBinaryOperation.Opcode.NEQ, qVar1Func, qVar2Func);
-            var bodyExpr = new BoogieBinaryOperation(BoogieBinaryOperation.Opcode.OR, eqVar12, eqFunc12);
-            var triggers = new List<BoogieExpr>() { qVar1Func, qVar2Func };
-
-            // forall q1:int, q2:int :: q1 == q2 || keccak256(q1) != keccak256(q2) 
-            var qExpr = new BoogieQuantifiedExpr(true, new List<BoogieIdentifierExpr>() { qVar1, qVar2 }, new List<BoogieType>() { BoogieType.Int, BoogieType.Int }, bodyExpr, triggers);
-
-            return new BoogieAxiom(qExpr);
-        }
-        private BoogieAxiom GenerateAbiEncodePackedAxiomOneArg()
-        {
-
-            var qVar1 = QVarGenerator.NewQVar(0, 0);
-            var qVar2 = QVarGenerator.NewQVar(0, 1);
-            var eqVar12 = new BoogieBinaryOperation(BoogieBinaryOperation.Opcode.EQ, qVar1, qVar2);
-            var qVar1Func = new BoogieFuncCallExpr("abiEncodePacked1", new List<BoogieExpr>() { qVar1 });
-            var qVar2Func = new BoogieFuncCallExpr("abiEncodePacked1", new List<BoogieExpr>() { qVar2 });
-            var eqFunc12 = new BoogieBinaryOperation(BoogieBinaryOperation.Opcode.NEQ, qVar1Func, qVar2Func);
-            var bodyExpr = new BoogieBinaryOperation(BoogieBinaryOperation.Opcode.OR, eqVar12, eqFunc12);
-            var triggers = new List<BoogieExpr>() { qVar1Func, qVar2Func };
-
-            // forall q1:int, q2:int :: q1 == q2 || abiEncodePacked(q1) != abiEncodePacked(q2) 
-            var qExpr = new BoogieQuantifiedExpr(true, new List<BoogieIdentifierExpr>() { qVar1, qVar2 }, new List<BoogieType>() { BoogieType.Int, BoogieType.Int }, bodyExpr, triggers);
-
-            return new BoogieAxiom(qExpr);
-        }
-        private BoogieAxiom GenerateAbiEncodePackedAxiomTwoArgs()
-        {
-            var qVar11 = QVarGenerator.NewQVar(0, 0);
-            var qVar12 = QVarGenerator.NewQVar(0, 1);
-            var qVar21 = QVarGenerator.NewQVar(1, 0);
-            var qVar22 = QVarGenerator.NewQVar(1, 1);
-            var eqVar1 = new BoogieBinaryOperation(BoogieBinaryOperation.Opcode.EQ, qVar11, qVar12);
-            var eqVar2 = new BoogieBinaryOperation(BoogieBinaryOperation.Opcode.EQ, qVar21, qVar22);
-            var qVar1Func = new BoogieFuncCallExpr("abiEncodePacked2", new List<BoogieExpr>() { qVar11, qVar21 });
-            var qVar2Func = new BoogieFuncCallExpr("abiEncodePacked2", new List<BoogieExpr>() { qVar12, qVar22 });
-            var triggers = new List<BoogieExpr>() { qVar1Func, qVar2Func };
-
-            var eqFunc12 = new BoogieBinaryOperation(BoogieBinaryOperation.Opcode.NEQ, qVar1Func, qVar2Func);
-            var eqArgs = new BoogieBinaryOperation(BoogieBinaryOperation.Opcode.AND, eqVar1, eqVar2);
-            var bodyExpr = new BoogieBinaryOperation(BoogieBinaryOperation.Opcode.OR, eqArgs, eqFunc12);
-
-            // forall q1:int, q2:int, q1', q2' :: (q1 == q1' && q2 == q2') || abiEncodePacked(q1, q2) != abiEncodePacked(q1', q2') 
-            var qExpr = new BoogieQuantifiedExpr(true, new List<BoogieIdentifierExpr>() { qVar11, qVar12, qVar21, qVar22 }, 
-                new List<BoogieType>() { BoogieType.Int, BoogieType.Int, BoogieType.Int, BoogieType.Int }, bodyExpr, triggers);
-
-            return new BoogieAxiom(qExpr);
-        }
-
-
-        private BoogieAxiom GenerateAbiEncodePackedAxiomOneArgRef()
-        {
-
-            var qVar1 = QVarGenerator.NewQVar(0, 0);
-            var qVar2 = QVarGenerator.NewQVar(0, 1);
-            var eqVar12 = new BoogieBinaryOperation(BoogieBinaryOperation.Opcode.EQ, qVar1, qVar2);
-            var qVar1Func = new BoogieFuncCallExpr("abiEncodePacked1R", new List<BoogieExpr>() { qVar1 });
-            var qVar2Func = new BoogieFuncCallExpr("abiEncodePacked1R", new List<BoogieExpr>() { qVar2 });
-            var eqFunc12 = new BoogieBinaryOperation(BoogieBinaryOperation.Opcode.NEQ, qVar1Func, qVar2Func);
-            var bodyExpr = new BoogieBinaryOperation(BoogieBinaryOperation.Opcode.OR, eqVar12, eqFunc12);
-            var triggers = new List<BoogieExpr>() { qVar1Func, qVar2Func };
-
-            // forall q1:int, q2:int :: q1 == q2 || abiEncodePacked(q1) != abiEncodePacked(q2) 
-            var qExpr = new BoogieQuantifiedExpr(true, new List<BoogieIdentifierExpr>() { qVar1, qVar2 }, new List<BoogieType>() { BoogieType.Ref, BoogieType.Ref}, bodyExpr, triggers);
-
-            return new BoogieAxiom(qExpr);
-        }
-        private List<BoogieAxiom> GenerateVeriSolSumAxioms()
-        {
-            // axiom(forall m:[Ref]int :: (exists _a: Ref::m[_a] != 0) || _SumMapping_VeriSol(m) == 0);
-            var qVar1 = QVarGenerator.NewQVar(0, 0);
-            var qVar2 = QVarGenerator.NewQVar(0, 1);
-            var ma = new BoogieMapSelect(qVar1, qVar2);
-            var maEq0 = new BoogieBinaryOperation(BoogieBinaryOperation.Opcode.NEQ, ma, new BoogieLiteralExpr(System.Numerics.BigInteger.Zero));
-            var existsMaNeq0 = new BoogieQuantifiedExpr(false,
-                new List<BoogieIdentifierExpr>() { qVar2 },
-                new List<BoogieType>() { BoogieType.Ref },
-                maEq0,
-                null);
-
-            var sumM = new BoogieFuncCallExpr("_SumMapping_VeriSol", new List<BoogieExpr>() { qVar1 });
-            var sumMEq0 = new BoogieBinaryOperation(BoogieBinaryOperation.Opcode.EQ, sumM, new BoogieLiteralExpr(System.Numerics.BigInteger.Zero));
-            var maEq0SumEq0 = new BoogieBinaryOperation(BoogieBinaryOperation.Opcode.OR, existsMaNeq0, sumMEq0);
-            var axiom1 = new BoogieQuantifiedExpr(true,
-                new List<BoogieIdentifierExpr>() { qVar1},
-                new List<BoogieType>() { new BoogieMapType(BoogieType.Ref, BoogieType.Int)},
-                maEq0SumEq0,
-                null);
-
-
-            // axiom(forall m:[Ref]int, _a: Ref, _b: int :: _SumMapping_VeriSol(m[_a:= _b]) == _SumMapping_VeriSol(m) - m[_a] + _b);
-            var qVar3 = QVarGenerator.NewQVar(0, 2);
-            var subExpr = new BoogieBinaryOperation(BoogieBinaryOperation.Opcode.SUB, sumM, ma);
-            var addExpr = new BoogieBinaryOperation(BoogieBinaryOperation.Opcode.ADD, subExpr, qVar3);
-            var updExpr = new BoogieMapUpdate(qVar1, qVar2, qVar3);
-            var sumUpdExpr = new BoogieFuncCallExpr("_SumMapping_VeriSol", new List<BoogieExpr>() {updExpr});
-            var sumUpdEqExpr = new BoogieBinaryOperation(BoogieBinaryOperation.Opcode.EQ, sumUpdExpr, addExpr);
-            var axiom2 = new BoogieQuantifiedExpr(true,
-                new List<BoogieIdentifierExpr>() { qVar1, qVar2, qVar3 },
-                new List<BoogieType>() { new BoogieMapType(BoogieType.Ref, BoogieType.Int), BoogieType.Ref, BoogieType.Int },
-                sumUpdEqExpr,
-                null);
-
-            return new List<BoogieAxiom>() { new BoogieAxiom(axiom1), new BoogieAxiom(axiom2) };
-        }
-
-
-        private BoogieAxiom GenerateAbiEncodePackedAxiomTwoArgsOneRef()
-        {
-            var qVar11 = QVarGenerator.NewQVar(0, 0);
-            var qVar12 = QVarGenerator.NewQVar(0, 1);
-            var qVar21 = QVarGenerator.NewQVar(1, 0);
-            var qVar22 = QVarGenerator.NewQVar(1, 1);
-            var eqVar1 = new BoogieBinaryOperation(BoogieBinaryOperation.Opcode.EQ, qVar11, qVar12);
-            var eqVar2 = new BoogieBinaryOperation(BoogieBinaryOperation.Opcode.EQ, qVar21, qVar22);
-            var qVar1Func = new BoogieFuncCallExpr("abiEncodePacked2R", new List<BoogieExpr>() { qVar11, qVar21 });
-            var qVar2Func = new BoogieFuncCallExpr("abiEncodePacked2R", new List<BoogieExpr>() { qVar12, qVar22 });
-            var triggers = new List<BoogieExpr>() { qVar1Func, qVar2Func };
-
-            var eqFunc12 = new BoogieBinaryOperation(BoogieBinaryOperation.Opcode.NEQ, qVar1Func, qVar2Func);
-            var eqArgs = new BoogieBinaryOperation(BoogieBinaryOperation.Opcode.AND, eqVar1, eqVar2);
-            var bodyExpr = new BoogieBinaryOperation(BoogieBinaryOperation.Opcode.OR, eqArgs, eqFunc12);
-
-            // forall q1:int, q2:int, q1', q2' :: (q1 == q1' && q2 == q2') || abiEncodePacked(q1, q2) != abiEncodePacked(q1', q2') 
-            var qExpr = new BoogieQuantifiedExpr(true, new List<BoogieIdentifierExpr>() { qVar11, qVar12, qVar21, qVar22 },
-                new List<BoogieType>() { BoogieType.Ref, BoogieType.Ref, BoogieType.Int, BoogieType.Int }, bodyExpr, triggers);
-
-            return new BoogieAxiom(qExpr);
-        }
-
-
-        private void GenerateMemoryVariables()
-        {
-            HashSet<KeyValuePair<BoogieType, BoogieType>> generatedTypes = new HashSet<KeyValuePair<BoogieType, BoogieType>>();
-            // mappings
-            foreach (ContractDefinition contract in context.ContractToMappingsMap.Keys)
-            {
-                foreach (VariableDeclaration varDecl in context.ContractToMappingsMap[contract])
-                {
-                    Debug.Assert(varDecl.TypeName is Mapping);
-                    Mapping mapping = varDecl.TypeName as Mapping;
-                    GenerateMemoryVariablesForMapping(mapping, generatedTypes);
-                }
-            }
-            // arrays
-            foreach (ContractDefinition contract in context.ContractToArraysMap.Keys)
-            {
-                foreach (VariableDeclaration varDecl in context.ContractToArraysMap[contract])
-                {
-                    Debug.Assert(varDecl.TypeName is ArrayTypeName);
-                    ArrayTypeName array = varDecl.TypeName as ArrayTypeName;
-                    GenerateMemoryVariablesForArray(array, generatedTypes);
-                }
-            }
-        }
-
-        private void GenerateMemoryVariablesForMapping(Mapping mapping, HashSet<KeyValuePair<BoogieType, BoogieType>> generatedTypes)
-        {
-            BoogieType boogieKeyType = TransUtils.GetBoogieTypeFromSolidityTypeName(mapping.KeyType);
-            BoogieType boogieValType = null;
-            if (mapping.ValueType is Mapping submapping)
-            {
-                boogieValType = BoogieType.Ref;
-                GenerateMemoryVariablesForMapping(submapping, generatedTypes);
-            }
-            else if (mapping.ValueType is ArrayTypeName array)
-            {
-                boogieValType = BoogieType.Ref;
-                GenerateMemoryVariablesForArray(array, generatedTypes);
-            }
-            else
-            {
-                boogieValType = TransUtils.GetBoogieTypeFromSolidityTypeName(mapping.ValueType);
-            }
-
-            KeyValuePair<BoogieType, BoogieType> pair = new KeyValuePair<BoogieType,BoogieType>(boogieKeyType, boogieValType);
-            if (!generatedTypes.Contains(pair))
-            {
-                generatedTypes.Add(pair);
-                GenerateSingleMemoryVariable(boogieKeyType, boogieValType);
-            }
-        }
-
-        private void GenerateMemoryVariablesForArray(ArrayTypeName array, HashSet<KeyValuePair<BoogieType, BoogieType>> generatedTypes)
-        {
-            BoogieType boogieKeyType = BoogieType.Int;
-            BoogieType boogieValType = null;
-            if (array.BaseType is ArrayTypeName subarray)
-            {
-                boogieValType = BoogieType.Ref;
-                GenerateMemoryVariablesForArray(subarray, generatedTypes);
-            }
-            else if (array.BaseType is Mapping mapping)
-            {
-                boogieValType = BoogieType.Ref;
-                GenerateMemoryVariablesForMapping(mapping, generatedTypes);
-            }
-            else
-            {
-                boogieValType = TransUtils.GetBoogieTypeFromSolidityTypeName(array.BaseType);
-            }
-
-            KeyValuePair<BoogieType, BoogieType> pair = new KeyValuePair<BoogieType, BoogieType>(boogieKeyType, boogieValType);
-            if (!generatedTypes.Contains(pair))
-            {
-                generatedTypes.Add(pair);
-                GenerateSingleMemoryVariable(boogieKeyType, boogieValType);
-            }
-        }
-
-        private void GenerateSingleMemoryVariable(BoogieType keyType, BoogieType valType)
-        {
-            BoogieMapType map = new BoogieMapType(keyType, valType);
-            map = new BoogieMapType(BoogieType.Ref, map);
-
-            string name = MapArrayHelper.GetMemoryMapName(keyType, valType);
-            context.Program.AddDeclaration(new BoogieGlobalVariable(new BoogieTypedIdent(name, map)));
-        }
-    }
-}
+﻿// Copyright (c) Microsoft Corporation. All rights reserved.
+// Licensed under the MIT license.
+namespace SolToBoogie
+{
+    using System;
+    using System.Collections.Generic;
+    using System.Diagnostics;
+    using BoogieAST;
+    using SolidityAST;
+
+    public class GhostVarAndAxiomGenerator
+    {
+        // require the ContractDefintions member is populated
+        private TranslatorContext context;
+
+        private BoogieCtorType contractType = new BoogieCtorType("ContractName");
+
+        public GhostVarAndAxiomGenerator(TranslatorContext context)
+        {
+            this.context = context;
+        }
+
+        public void Generate()
+        {
+            GenerateTypes();
+            GenerateConstants();
+            GenerateFunctions();
+            GenerateGlobalVariables();
+            GenerateGlobalImplementations();
+            GenerateAxioms();
+        }
+
+        private void GenerateFunctions()
+        {
+            context.Program.AddDeclaration(GenerateConstToRefFunction());
+            context.Program.AddDeclaration(GenerateKeccakFunction());
+            context.Program.AddDeclaration(GenerateAbiEncodedFunctionOneArg());
+            context.Program.AddDeclaration(GenerateVeriSolSumFunction());
+            context.Program.AddDeclaration(GenerateAbiEncodedFunctionTwoArgs());
+            context.Program.AddDeclaration(GenerateAbiEncodedFunctionOneArgRef());
+            context.Program.AddDeclaration(GenerateAbiEncodedFunctionTwoArgsOneRef());
+        }
+
+        private BoogieFunction GenerateKeccakFunction()
+        {
+            //function for Int to Ref
+            var inVar = new BoogieFormalParam(new BoogieTypedIdent("x", BoogieType.Int));
+            var outVar = new BoogieFormalParam(new BoogieTypedIdent("ret", BoogieType.Int));
+            return new BoogieFunction(
+                "keccak256",
+                new List<BoogieVariable>() { inVar },
+                new List<BoogieVariable>() { outVar },
+                null);
+        }
+        private BoogieFunction GenerateAbiEncodedFunctionOneArg()
+        {
+            //function for Int to Int
+            var inVar1 = new BoogieFormalParam(new BoogieTypedIdent("x", BoogieType.Int));
+            var outVar = new BoogieFormalParam(new BoogieTypedIdent("ret", BoogieType.Int));
+            return new BoogieFunction(
+                "abiEncodePacked1",
+                new List<BoogieVariable>() { inVar1},
+                new List<BoogieVariable>() { outVar },
+                null);
+        }
+        private BoogieFunction GenerateAbiEncodedFunctionTwoArgs()
+        {
+            //function for Int*Int to Int
+            var inVar1 = new BoogieFormalParam(new BoogieTypedIdent("x", BoogieType.Int));
+            var inVar2 = new BoogieFormalParam(new BoogieTypedIdent("y", BoogieType.Int));
+            var outVar = new BoogieFormalParam(new BoogieTypedIdent("ret", BoogieType.Int));
+            return new BoogieFunction(
+                "abiEncodePacked2",
+                new List<BoogieVariable>() { inVar1, inVar2 },
+                new List<BoogieVariable>() { outVar },
+                null);
+        }
+
+        private BoogieFunction GenerateAbiEncodedFunctionOneArgRef()
+        {
+            //function for Int to Int
+            var inVar1 = new BoogieFormalParam(new BoogieTypedIdent("x", BoogieType.Ref));
+            var outVar = new BoogieFormalParam(new BoogieTypedIdent("ret", BoogieType.Int));
+            return new BoogieFunction(
+                "abiEncodePacked1R",
+                new List<BoogieVariable>() { inVar1 },
+                new List<BoogieVariable>() { outVar },
+                null);
+        }
+        private BoogieFunction GenerateAbiEncodedFunctionTwoArgsOneRef()
+        {
+            //function for Int*Int to Int
+            var inVar1 = new BoogieFormalParam(new BoogieTypedIdent("x", BoogieType.Ref));
+            var inVar2 = new BoogieFormalParam(new BoogieTypedIdent("y", BoogieType.Int));
+            var outVar = new BoogieFormalParam(new BoogieTypedIdent("ret", BoogieType.Int));
+            return new BoogieFunction(
+                "abiEncodePacked2R",
+                new List<BoogieVariable>() { inVar1, inVar2 },
+                new List<BoogieVariable>() { outVar },
+                null);
+        }
+
+
+        private BoogieFunction GenerateConstToRefFunction()
+        {
+            //function for Int to Ref
+            var inVar = new BoogieFormalParam(new BoogieTypedIdent("x", BoogieType.Int));
+            var outVar = new BoogieFormalParam(new BoogieTypedIdent("ret", BoogieType.Ref));
+            return new BoogieFunction(
+                "ConstantToRef",
+                new List<BoogieVariable>() { inVar },
+                new List<BoogieVariable>() { outVar },
+                null);
+        }
+        private BoogieFunction GenerateVeriSolSumFunction()
+        {
+            //function for [Ref]int to int
+            var inVar = new BoogieFormalParam(new BoogieTypedIdent("x", new BoogieMapType(BoogieType.Ref, BoogieType.Int)));
+            var outVar = new BoogieFormalParam(new BoogieTypedIdent("ret", BoogieType.Int));
+            return new BoogieFunction(
+                "_SumMapping_VeriSol",
+                new List<BoogieVariable>() { inVar },
+                new List<BoogieVariable>() { outVar },
+                null);
+        }
+
+
+        private void GenerateTypes()
+        {
+            context.Program.AddDeclaration(new BoogieTypeCtorDecl("Ref"));
+            context.Program.AddDeclaration(new BoogieTypeCtorDecl("ContractName"));
+        }
+
+        private void GenerateConstants()
+        {
+            BoogieConstant nullConstant = new BoogieConstant(new BoogieTypedIdent("null", BoogieType.Ref), true);
+            context.Program.AddDeclaration(nullConstant);
+
+            // constants for contract names
+            BoogieCtorType tnameType = new BoogieCtorType("ContractName");
+            foreach (ContractDefinition contract in context.ContractDefinitions)
+            {
+                BoogieTypedIdent typedIdent = new BoogieTypedIdent(contract.Name, tnameType);
+                BoogieConstant contractNameConstant = new BoogieConstant(typedIdent, true);
+                context.Program.AddDeclaration(contractNameConstant);
+                foreach(var node in contract.Nodes)
+                {
+                    if (node is StructDefinition structDefn)
+                    {
+                        var structTypedIdent = new BoogieTypedIdent(structDefn.CanonicalName, tnameType);
+                        context.Program.AddDeclaration(new BoogieConstant(structTypedIdent, true));
+                    }
+                }
+            }
+        }
+
+        private void GenerateGlobalVariables()
+        {
+            BoogieTypedIdent dtypeId = new BoogieTypedIdent("DType", new BoogieMapType(BoogieType.Ref, contractType));
+            BoogieGlobalVariable dtype = new BoogieGlobalVariable(dtypeId);
+            context.Program.AddDeclaration(dtype);
+
+            BoogieTypedIdent allocId = new BoogieTypedIdent("Alloc", new BoogieMapType(BoogieType.Ref, BoogieType.Bool));
+            BoogieGlobalVariable alloc = new BoogieGlobalVariable(allocId);
+            context.Program.AddDeclaration(alloc);
+
+            BoogieTypedIdent addrBalanceId = new BoogieTypedIdent("balance_ADDR", new BoogieMapType(BoogieType.Ref, BoogieType.Int));
+            BoogieGlobalVariable addrBalance = new BoogieGlobalVariable(addrBalanceId);
+            context.Program.AddDeclaration(addrBalance);
+
+            // generate global variables for each array/mapping type to model memory
+            GenerateMemoryVariables();
+
+            BoogieMapType type = new BoogieMapType(BoogieType.Ref, BoogieType.Int);
+            BoogieTypedIdent arrayLengthId = new BoogieTypedIdent("Length", type);
+            BoogieGlobalVariable arrayLength = new BoogieGlobalVariable(arrayLengthId);
+            context.Program.AddDeclaration(arrayLength);
+        }
+
+        private void GenerateGlobalImplementations()
+        {
+            GenerateGlobalProcedureFresh();
+            GenerateGlobalProcedureAllocMany();
+            GenerateBoogieRecord("int", BoogieType.Int);
+            GenerateBoogieRecord("ref", BoogieType.Ref);
+            GenerateBoogieRecord("bool", BoogieType.Bool);
+            GenerateStructConstructors();
+        }
+
+        private void GenerateStructConstructors()
+        {
+            foreach (ContractDefinition contract in context.ContractDefinitions)
+            {
+                foreach (var node in contract.Nodes)
+                {
+                    if (node is StructDefinition structDefn)
+                    {
+                        GenerateStructConstructors(contract, structDefn);
+                    }
+                }
+            }
+        }
+
+        private void GenerateStructConstructors(ContractDefinition contract, StructDefinition structDefn)
+        {
+            // generate the internal one without base constructors
+            string procName = structDefn.CanonicalName + "_ctor";
+            List<BoogieVariable> inParams = new List<BoogieVariable>();
+            inParams.AddRange(TransUtils.GetDefaultInParams());
+            foreach(var member in structDefn.Members)
+            {
+                Debug.Assert(!member.TypeDescriptions.TypeString.StartsWith("struct "), "Do no handle nested structs yet!");
+                var formalType = TransUtils.GetBoogieTypeFromSolidityTypeName(member.TypeName);
+                var formalName = member.Name;
+                inParams.Add(new BoogieFormalParam(new BoogieTypedIdent(formalName, formalType)));
+            }
+
+            List<BoogieVariable> outParams = new List<BoogieVariable>(); 
+            List<BoogieAttribute> attributes = new List<BoogieAttribute>()
+            {
+                new BoogieAttribute("inline", 1),
+            };
+            BoogieProcedure procedure = new BoogieProcedure(procName, inParams, outParams, attributes);
+            context.Program.AddDeclaration(procedure);
+
+            List<BoogieVariable> localVars = new List<BoogieVariable>();
+            BoogieStmtList procBody = new BoogieStmtList();
+
+            foreach (var member in structDefn.Members)
+            {
+                //f[this] = f_arg
+                Debug.Assert(!member.TypeDescriptions.TypeString.StartsWith("struct "), "Do no handle nested structs yet!");
+                var mapName = member.Name + "_" + structDefn.CanonicalName;
+                var formalName = member.Name;
+                var mapSelectExpr = new BoogieMapSelect(new BoogieIdentifierExpr(mapName), new BoogieIdentifierExpr("this"));
+                procBody.AddStatement(new BoogieAssignCmd(mapSelectExpr, new BoogieIdentifierExpr(member.Name)));
+            }
+
+            BoogieImplementation implementation = new BoogieImplementation(procName, inParams, outParams, localVars, procBody);
+            context.Program.AddDeclaration(implementation);
+        }
+
+        private void GenerateBoogieRecord(string typeName, BoogieType btype)
+        {
+            // generate the internal one without base constructors
+            string procName = "boogie_si_record_sol2Bpl_" + typeName;
+            var inVar = new BoogieFormalParam(new BoogieTypedIdent("x", btype));
+            List<BoogieVariable> inParams = new List<BoogieVariable>() { inVar };
+            List<BoogieVariable> outParams = new List<BoogieVariable>();
+
+            BoogieProcedure procedure = new BoogieProcedure(procName, inParams, outParams, null);
+            context.Program.AddDeclaration(procedure);
+        }
+
+        private void GenerateGlobalProcedureFresh()
+        {
+            // generate the internal one without base constructors
+            string procName = "FreshRefGenerator";
+            List<BoogieVariable> inParams = new List<BoogieVariable>();
+
+            var outVar = new BoogieFormalParam(new BoogieTypedIdent("newRef", BoogieType.Ref));
+            List<BoogieVariable> outParams = new List<BoogieVariable>()
+            {
+                outVar
+            };
+            List<BoogieAttribute> attributes = new List<BoogieAttribute>()
+            {
+                new BoogieAttribute("inline", 1),
+            };
+            BoogieProcedure procedure = new BoogieProcedure(procName, inParams, outParams, attributes);
+            context.Program.AddDeclaration(procedure);
+
+            List<BoogieVariable> localVars = new List<BoogieVariable>();
+            BoogieStmtList procBody = new BoogieStmtList();
+
+            var outVarIdentifier = new BoogieIdentifierExpr("newRef");
+            BoogieIdentifierExpr allocIdentExpr = new BoogieIdentifierExpr("Alloc");
+            // havoc tmp;
+            procBody.AddStatement(new BoogieHavocCmd(outVarIdentifier));
+            // assume Alloc[tmp] == false;
+            BoogieMapSelect allocMapSelect = new BoogieMapSelect(allocIdentExpr, outVarIdentifier);
+            BoogieExpr allocAssumeExpr = new BoogieBinaryOperation(BoogieBinaryOperation.Opcode.EQ, allocMapSelect, new BoogieLiteralExpr(false));
+            procBody.AddStatement(new BoogieAssumeCmd(allocAssumeExpr));
+            // Alloc[tmp] := true;
+            procBody.AddStatement(new BoogieAssignCmd(allocMapSelect, new BoogieLiteralExpr(true)));
+            // assume tmp != null
+            procBody.AddStatement(new BoogieAssumeCmd(
+                              new BoogieBinaryOperation(BoogieBinaryOperation.Opcode.NEQ, outVarIdentifier, new BoogieIdentifierExpr("null"))));
+
+            BoogieImplementation implementation = new BoogieImplementation(procName, inParams, outParams, localVars, procBody);
+            context.Program.AddDeclaration(implementation);
+        }
+
+        private void GenerateGlobalProcedureAllocMany()
+        {
+            // generate the internal one without base constructors
+            string procName = "HavocAllocMany";
+            List<BoogieVariable> inParams = new List<BoogieVariable>();
+            List<BoogieVariable> outParams = new List<BoogieVariable>();
+            List<BoogieAttribute> attributes = new List<BoogieAttribute>()
+            {
+                new BoogieAttribute("inline", 1),
+            };
+            BoogieProcedure procedure = new BoogieProcedure(procName, inParams, outParams, attributes);
+            context.Program.AddDeclaration(procedure);
+
+            var oldAlloc = new BoogieLocalVariable(new BoogieTypedIdent("oldAlloc", new BoogieMapType(BoogieType.Ref, BoogieType.Bool)));
+            List<BoogieVariable> localVars = new List<BoogieVariable>() {oldAlloc};
+            BoogieStmtList procBody = new BoogieStmtList();
+            BoogieIdentifierExpr oldAllocIdentExpr = new BoogieIdentifierExpr("oldAlloc");
+            BoogieIdentifierExpr allocIdentExpr = new BoogieIdentifierExpr("Alloc");
+            // oldAlloc = Alloc
+            procBody.AddStatement(new BoogieAssignCmd(oldAllocIdentExpr, allocIdentExpr));            
+            // havoc Alloc
+            procBody.AddStatement(new BoogieHavocCmd(allocIdentExpr));
+            // assume forall i:ref oldAlloc[i] ==> alloc[i]
+            var qVar = QVarGenerator.NewQVar(0, 0);
+            BoogieMapSelect allocMapSelect = new BoogieMapSelect(allocIdentExpr, qVar);
+            BoogieMapSelect oldAllocMapSelect = new BoogieMapSelect(oldAllocIdentExpr, qVar);
+            BoogieExpr allocAssumeExpr = new BoogieBinaryOperation(BoogieBinaryOperation.Opcode.IMP, oldAllocMapSelect, allocMapSelect);
+            procBody.AddStatement(new BoogieAssumeCmd(new BoogieQuantifiedExpr(true, new List<BoogieIdentifierExpr>() {qVar}, new List<BoogieType>() { BoogieType.Ref }, allocAssumeExpr)));
+
+            BoogieImplementation implementation = new BoogieImplementation(procName, inParams, outParams, localVars, procBody);
+            context.Program.AddDeclaration(implementation);
+        }
+
+        private void GenerateAxioms()
+        {
+            context.Program.AddDeclaration(GenerateConstToRefAxiom());
+            context.Program.AddDeclaration(GenerateKeccakAxiom());
+            context.Program.AddDeclaration(GenerateAbiEncodePackedAxiomOneArg());
+
+            GenerateVeriSolSumAxioms().ForEach(x => context.Program.AddDeclaration(x));
+
+            context.Program.AddDeclaration(GenerateAbiEncodePackedAxiomTwoArgs());
+
+            context.Program.AddDeclaration(GenerateAbiEncodePackedAxiomOneArgRef());
+            context.Program.AddDeclaration(GenerateAbiEncodePackedAxiomTwoArgsOneRef());
+
+        }
+
+        private BoogieAxiom GenerateConstToRefAxiom()
+        {
+
+            var qVar1 = QVarGenerator.NewQVar(0, 0);
+            var qVar2 = QVarGenerator.NewQVar(0, 1);
+            var eqVar12 = new BoogieBinaryOperation(BoogieBinaryOperation.Opcode.EQ, qVar1, qVar2);
+            var qVar1Func = new BoogieFuncCallExpr("ConstantToRef", new List<BoogieExpr>() { qVar1 });
+            var qVar2Func = new BoogieFuncCallExpr("ConstantToRef", new List<BoogieExpr>() { qVar2 });
+            var eqFunc12 = new BoogieBinaryOperation(BoogieBinaryOperation.Opcode.NEQ, qVar1Func, qVar2Func);
+            var bodyExpr = new BoogieBinaryOperation(BoogieBinaryOperation.Opcode.OR, eqVar12, eqFunc12);
+            var triggers = new List<BoogieExpr>() { qVar1Func, qVar2Func };
+
+            // forall q1:int, q2:int :: q1 == q2 || ConstantToRef(q1) != ConstantToRef(q2) 
+            var qExpr = new BoogieQuantifiedExpr(true, new List<BoogieIdentifierExpr>() { qVar1, qVar2 }, new List<BoogieType>() { BoogieType.Int, BoogieType.Int }, bodyExpr, triggers);
+
+            return new BoogieAxiom(qExpr);
+        }
+        private BoogieAxiom GenerateKeccakAxiom()
+        {
+
+            var qVar1 = QVarGenerator.NewQVar(0, 0);
+            var qVar2 = QVarGenerator.NewQVar(0, 1);
+            var eqVar12 = new BoogieBinaryOperation(BoogieBinaryOperation.Opcode.EQ, qVar1, qVar2);
+            var qVar1Func = new BoogieFuncCallExpr("keccak256", new List<BoogieExpr>() { qVar1 });
+            var qVar2Func = new BoogieFuncCallExpr("keccak256", new List<BoogieExpr>() { qVar2 });
+            var eqFunc12 = new BoogieBinaryOperation(BoogieBinaryOperation.Opcode.NEQ, qVar1Func, qVar2Func);
+            var bodyExpr = new BoogieBinaryOperation(BoogieBinaryOperation.Opcode.OR, eqVar12, eqFunc12);
+            var triggers = new List<BoogieExpr>() { qVar1Func, qVar2Func };
+
+            // forall q1:int, q2:int :: q1 == q2 || keccak256(q1) != keccak256(q2) 
+            var qExpr = new BoogieQuantifiedExpr(true, new List<BoogieIdentifierExpr>() { qVar1, qVar2 }, new List<BoogieType>() { BoogieType.Int, BoogieType.Int }, bodyExpr, triggers);
+
+            return new BoogieAxiom(qExpr);
+        }
+        private BoogieAxiom GenerateAbiEncodePackedAxiomOneArg()
+        {
+
+            var qVar1 = QVarGenerator.NewQVar(0, 0);
+            var qVar2 = QVarGenerator.NewQVar(0, 1);
+            var eqVar12 = new BoogieBinaryOperation(BoogieBinaryOperation.Opcode.EQ, qVar1, qVar2);
+            var qVar1Func = new BoogieFuncCallExpr("abiEncodePacked1", new List<BoogieExpr>() { qVar1 });
+            var qVar2Func = new BoogieFuncCallExpr("abiEncodePacked1", new List<BoogieExpr>() { qVar2 });
+            var eqFunc12 = new BoogieBinaryOperation(BoogieBinaryOperation.Opcode.NEQ, qVar1Func, qVar2Func);
+            var bodyExpr = new BoogieBinaryOperation(BoogieBinaryOperation.Opcode.OR, eqVar12, eqFunc12);
+            var triggers = new List<BoogieExpr>() { qVar1Func, qVar2Func };
+
+            // forall q1:int, q2:int :: q1 == q2 || abiEncodePacked(q1) != abiEncodePacked(q2) 
+            var qExpr = new BoogieQuantifiedExpr(true, new List<BoogieIdentifierExpr>() { qVar1, qVar2 }, new List<BoogieType>() { BoogieType.Int, BoogieType.Int }, bodyExpr, triggers);
+
+            return new BoogieAxiom(qExpr);
+        }
+        private BoogieAxiom GenerateAbiEncodePackedAxiomTwoArgs()
+        {
+            var qVar11 = QVarGenerator.NewQVar(0, 0);
+            var qVar12 = QVarGenerator.NewQVar(0, 1);
+            var qVar21 = QVarGenerator.NewQVar(1, 0);
+            var qVar22 = QVarGenerator.NewQVar(1, 1);
+            var eqVar1 = new BoogieBinaryOperation(BoogieBinaryOperation.Opcode.EQ, qVar11, qVar12);
+            var eqVar2 = new BoogieBinaryOperation(BoogieBinaryOperation.Opcode.EQ, qVar21, qVar22);
+            var qVar1Func = new BoogieFuncCallExpr("abiEncodePacked2", new List<BoogieExpr>() { qVar11, qVar21 });
+            var qVar2Func = new BoogieFuncCallExpr("abiEncodePacked2", new List<BoogieExpr>() { qVar12, qVar22 });
+            var triggers = new List<BoogieExpr>() { qVar1Func, qVar2Func };
+
+            var eqFunc12 = new BoogieBinaryOperation(BoogieBinaryOperation.Opcode.NEQ, qVar1Func, qVar2Func);
+            var eqArgs = new BoogieBinaryOperation(BoogieBinaryOperation.Opcode.AND, eqVar1, eqVar2);
+            var bodyExpr = new BoogieBinaryOperation(BoogieBinaryOperation.Opcode.OR, eqArgs, eqFunc12);
+
+            // forall q1:int, q2:int, q1', q2' :: (q1 == q1' && q2 == q2') || abiEncodePacked(q1, q2) != abiEncodePacked(q1', q2') 
+            var qExpr = new BoogieQuantifiedExpr(true, new List<BoogieIdentifierExpr>() { qVar11, qVar12, qVar21, qVar22 }, 
+                new List<BoogieType>() { BoogieType.Int, BoogieType.Int, BoogieType.Int, BoogieType.Int }, bodyExpr, triggers);
+
+            return new BoogieAxiom(qExpr);
+        }
+
+
+        private BoogieAxiom GenerateAbiEncodePackedAxiomOneArgRef()
+        {
+
+            var qVar1 = QVarGenerator.NewQVar(0, 0);
+            var qVar2 = QVarGenerator.NewQVar(0, 1);
+            var eqVar12 = new BoogieBinaryOperation(BoogieBinaryOperation.Opcode.EQ, qVar1, qVar2);
+            var qVar1Func = new BoogieFuncCallExpr("abiEncodePacked1R", new List<BoogieExpr>() { qVar1 });
+            var qVar2Func = new BoogieFuncCallExpr("abiEncodePacked1R", new List<BoogieExpr>() { qVar2 });
+            var eqFunc12 = new BoogieBinaryOperation(BoogieBinaryOperation.Opcode.NEQ, qVar1Func, qVar2Func);
+            var bodyExpr = new BoogieBinaryOperation(BoogieBinaryOperation.Opcode.OR, eqVar12, eqFunc12);
+            var triggers = new List<BoogieExpr>() { qVar1Func, qVar2Func };
+
+            // forall q1:int, q2:int :: q1 == q2 || abiEncodePacked(q1) != abiEncodePacked(q2) 
+            var qExpr = new BoogieQuantifiedExpr(true, new List<BoogieIdentifierExpr>() { qVar1, qVar2 }, new List<BoogieType>() { BoogieType.Ref, BoogieType.Ref}, bodyExpr, triggers);
+
+            return new BoogieAxiom(qExpr);
+        }
+        private List<BoogieAxiom> GenerateVeriSolSumAxioms()
+        {
+            // axiom(forall m:[Ref]int :: (exists _a: Ref::m[_a] != 0) || _SumMapping_VeriSol(m) == 0);
+            var qVar1 = QVarGenerator.NewQVar(0, 0);
+            var qVar2 = QVarGenerator.NewQVar(0, 1);
+            var ma = new BoogieMapSelect(qVar1, qVar2);
+            var maEq0 = new BoogieBinaryOperation(BoogieBinaryOperation.Opcode.NEQ, ma, new BoogieLiteralExpr(System.Numerics.BigInteger.Zero));
+            var existsMaNeq0 = new BoogieQuantifiedExpr(false,
+                new List<BoogieIdentifierExpr>() { qVar2 },
+                new List<BoogieType>() { BoogieType.Ref },
+                maEq0,
+                null);
+
+            var sumM = new BoogieFuncCallExpr("_SumMapping_VeriSol", new List<BoogieExpr>() { qVar1 });
+            var sumMEq0 = new BoogieBinaryOperation(BoogieBinaryOperation.Opcode.EQ, sumM, new BoogieLiteralExpr(System.Numerics.BigInteger.Zero));
+            var maEq0SumEq0 = new BoogieBinaryOperation(BoogieBinaryOperation.Opcode.OR, existsMaNeq0, sumMEq0);
+            var axiom1 = new BoogieQuantifiedExpr(true,
+                new List<BoogieIdentifierExpr>() { qVar1},
+                new List<BoogieType>() { new BoogieMapType(BoogieType.Ref, BoogieType.Int)},
+                maEq0SumEq0,
+                null);
+
+
+            // axiom(forall m:[Ref]int, _a: Ref, _b: int :: _SumMapping_VeriSol(m[_a:= _b]) == _SumMapping_VeriSol(m) - m[_a] + _b);
+            var qVar3 = QVarGenerator.NewQVar(0, 2);
+            var subExpr = new BoogieBinaryOperation(BoogieBinaryOperation.Opcode.SUB, sumM, ma);
+            var addExpr = new BoogieBinaryOperation(BoogieBinaryOperation.Opcode.ADD, subExpr, qVar3);
+            var updExpr = new BoogieMapUpdate(qVar1, qVar2, qVar3);
+            var sumUpdExpr = new BoogieFuncCallExpr("_SumMapping_VeriSol", new List<BoogieExpr>() {updExpr});
+            var sumUpdEqExpr = new BoogieBinaryOperation(BoogieBinaryOperation.Opcode.EQ, sumUpdExpr, addExpr);
+            var axiom2 = new BoogieQuantifiedExpr(true,
+                new List<BoogieIdentifierExpr>() { qVar1, qVar2, qVar3 },
+                new List<BoogieType>() { new BoogieMapType(BoogieType.Ref, BoogieType.Int), BoogieType.Ref, BoogieType.Int },
+                sumUpdEqExpr,
+                null);
+
+            return new List<BoogieAxiom>() { new BoogieAxiom(axiom1), new BoogieAxiom(axiom2) };
+        }
+
+
+        private BoogieAxiom GenerateAbiEncodePackedAxiomTwoArgsOneRef()
+        {
+            var qVar11 = QVarGenerator.NewQVar(0, 0);
+            var qVar12 = QVarGenerator.NewQVar(0, 1);
+            var qVar21 = QVarGenerator.NewQVar(1, 0);
+            var qVar22 = QVarGenerator.NewQVar(1, 1);
+            var eqVar1 = new BoogieBinaryOperation(BoogieBinaryOperation.Opcode.EQ, qVar11, qVar12);
+            var eqVar2 = new BoogieBinaryOperation(BoogieBinaryOperation.Opcode.EQ, qVar21, qVar22);
+            var qVar1Func = new BoogieFuncCallExpr("abiEncodePacked2R", new List<BoogieExpr>() { qVar11, qVar21 });
+            var qVar2Func = new BoogieFuncCallExpr("abiEncodePacked2R", new List<BoogieExpr>() { qVar12, qVar22 });
+            var triggers = new List<BoogieExpr>() { qVar1Func, qVar2Func };
+
+            var eqFunc12 = new BoogieBinaryOperation(BoogieBinaryOperation.Opcode.NEQ, qVar1Func, qVar2Func);
+            var eqArgs = new BoogieBinaryOperation(BoogieBinaryOperation.Opcode.AND, eqVar1, eqVar2);
+            var bodyExpr = new BoogieBinaryOperation(BoogieBinaryOperation.Opcode.OR, eqArgs, eqFunc12);
+
+            // forall q1:int, q2:int, q1', q2' :: (q1 == q1' && q2 == q2') || abiEncodePacked(q1, q2) != abiEncodePacked(q1', q2') 
+            var qExpr = new BoogieQuantifiedExpr(true, new List<BoogieIdentifierExpr>() { qVar11, qVar12, qVar21, qVar22 },
+                new List<BoogieType>() { BoogieType.Ref, BoogieType.Ref, BoogieType.Int, BoogieType.Int }, bodyExpr, triggers);
+
+            return new BoogieAxiom(qExpr);
+        }
+
+
+        private void GenerateMemoryVariables()
+        {
+            HashSet<KeyValuePair<BoogieType, BoogieType>> generatedTypes = new HashSet<KeyValuePair<BoogieType, BoogieType>>();
+            // mappings
+            foreach (ContractDefinition contract in context.ContractToMappingsMap.Keys)
+            {
+                foreach (VariableDeclaration varDecl in context.ContractToMappingsMap[contract])
+                {
+                    Debug.Assert(varDecl.TypeName is Mapping);
+                    Mapping mapping = varDecl.TypeName as Mapping;
+                    GenerateMemoryVariablesForMapping(mapping, generatedTypes);
+                }
+            }
+            // arrays
+            foreach (ContractDefinition contract in context.ContractToArraysMap.Keys)
+            {
+                foreach (VariableDeclaration varDecl in context.ContractToArraysMap[contract])
+                {
+                    Debug.Assert(varDecl.TypeName is ArrayTypeName);
+                    ArrayTypeName array = varDecl.TypeName as ArrayTypeName;
+                    GenerateMemoryVariablesForArray(array, generatedTypes);
+                }
+            }
+        }
+
+        private void GenerateMemoryVariablesForMapping(Mapping mapping, HashSet<KeyValuePair<BoogieType, BoogieType>> generatedTypes)
+        {
+            BoogieType boogieKeyType = TransUtils.GetBoogieTypeFromSolidityTypeName(mapping.KeyType);
+            BoogieType boogieValType = null;
+            if (mapping.ValueType is Mapping submapping)
+            {
+                boogieValType = BoogieType.Ref;
+                GenerateMemoryVariablesForMapping(submapping, generatedTypes);
+            }
+            else if (mapping.ValueType is ArrayTypeName array)
+            {
+                boogieValType = BoogieType.Ref;
+                GenerateMemoryVariablesForArray(array, generatedTypes);
+            }
+            else
+            {
+                boogieValType = TransUtils.GetBoogieTypeFromSolidityTypeName(mapping.ValueType);
+            }
+
+            KeyValuePair<BoogieType, BoogieType> pair = new KeyValuePair<BoogieType,BoogieType>(boogieKeyType, boogieValType);
+            if (!generatedTypes.Contains(pair))
+            {
+                generatedTypes.Add(pair);
+                GenerateSingleMemoryVariable(boogieKeyType, boogieValType);
+            }
+        }
+
+        private void GenerateMemoryVariablesForArray(ArrayTypeName array, HashSet<KeyValuePair<BoogieType, BoogieType>> generatedTypes)
+        {
+            BoogieType boogieKeyType = BoogieType.Int;
+            BoogieType boogieValType = null;
+            if (array.BaseType is ArrayTypeName subarray)
+            {
+                boogieValType = BoogieType.Ref;
+                GenerateMemoryVariablesForArray(subarray, generatedTypes);
+            }
+            else if (array.BaseType is Mapping mapping)
+            {
+                boogieValType = BoogieType.Ref;
+                GenerateMemoryVariablesForMapping(mapping, generatedTypes);
+            }
+            else
+            {
+                boogieValType = TransUtils.GetBoogieTypeFromSolidityTypeName(array.BaseType);
+            }
+
+            KeyValuePair<BoogieType, BoogieType> pair = new KeyValuePair<BoogieType, BoogieType>(boogieKeyType, boogieValType);
+            if (!generatedTypes.Contains(pair))
+            {
+                generatedTypes.Add(pair);
+                GenerateSingleMemoryVariable(boogieKeyType, boogieValType);
+            }
+        }
+
+        private void GenerateSingleMemoryVariable(BoogieType keyType, BoogieType valType)
+        {
+            BoogieMapType map = new BoogieMapType(keyType, valType);
+            map = new BoogieMapType(BoogieType.Ref, map);
+
+            string name = MapArrayHelper.GetMemoryMapName(keyType, valType);
+            context.Program.AddDeclaration(new BoogieGlobalVariable(new BoogieTypedIdent(name, map)));
+        }
+    }
+}